MTR computed using POSITIVE finite_diff for tax year 2013
Total number of data records = 219814
PTAX mtr histogram bin edges:
     [0.0, 0.02, 0.04, 0.06, 0.08, 0.1, 0.12, 0.14, 0.16, 0.18, 1.0]
ITAX mtr histogram bin edges:
     [-1.0, -0.3, -0.2, -0.1, 0.0, 0.1, 0.2, 0.3, 0.4, 0.5, 1.0]
PTAX and ITAX mtr histogram bin counts for e00200p:
219814 :      0  31950      0      0      0      0      0 183680   4184      0
<<<<<<< HEAD
219814 :   4596     91   1978   8876  45585  63245  48581  25775  20428    659
PTAX and ITAX mtr histogram bin counts for e00900p:
219814 :  14116  29235      0      0      0      0      0 176463      0      0
219814 :   3328    524    794    164  15291  35389  69859  47714  36741  10010
PTAX and ITAX mtr histogram bin counts for e00300:
219814 : 219814      0      0      0      0      0      0      0      0      0
219814 :      0      0      0      0  60365  62866  44135  26119  25640    689
=======
219814 :   4592     95   1978   8834  39096  69642  46943  27514  20460    660
PTAX and ITAX mtr histogram bin counts for e00900p:
219814 :  14116  29235      0      0      0      0      0 176463      0      0
219814 :   3328    524    794    162  15119  35548  69795  47792  36742  10010
PTAX and ITAX mtr histogram bin counts for e00300:
219814 : 219814      0      0      0      0      0      0      0      0      0
219814 :      0      0      0      0  53605  69516  42670  27683  25650    690
>>>>>>> ee87ccdd
PTAX and ITAX mtr histogram bin counts for e00400:
219814 : 219814      0      0      0      0      0      0      0      0      0
219814 :      0      0      0      0 205699   7875   6101    102     29      8
PTAX and ITAX mtr histogram bin counts for e00600:
219814 : 219814      0      0      0      0      0      0      0      0      0
<<<<<<< HEAD
219814 :      0      0      0      0  60366  62880  44305  25939  25635    689
PTAX and ITAX mtr histogram bin counts for e00650:
219814 : 219814      0      0      0      0      0      0      0      0      0
219814 :      0      0      6  20600 103617  44380  50187    611    389     24
PTAX and ITAX mtr histogram bin counts for e01400:
219814 : 219814      0      0      0      0      0      0      0      0      0
219814 :      0      0      0      0  60317  62972  47686  26417  21748    674
PTAX and ITAX mtr histogram bin counts for e01700:
219814 : 219814      0      0      0      0      0      0      0      0      0
219814 :      0      0      0      0  60320  62969  47667  26436  21748    674
PTAX and ITAX mtr histogram bin counts for e02000:
219814 : 219814      0      0      0      0      0      0      0      0      0
219814 :      0      0      0      0  60337  62924  44359  25870  25635    689
=======
219814 :      0      0      0      0  53605  69516  42670  27683  25650    690
PTAX and ITAX mtr histogram bin counts for e00650:
219814 : 219814      0      0      0      0      0      0      0      0      0
219814 :      0      0      6     66 124148  43369  51191    619    391     24
PTAX and ITAX mtr histogram bin counts for e01400:
219814 : 219814      0      0      0      0      0      0      0      0      0
219814 :      0      0      0      0  53607  69548  45986  28210  21788    675
PTAX and ITAX mtr histogram bin counts for e01700:
219814 : 219814      0      0      0      0      0      0      0      0      0
219814 :      0      0      0      0  53614  69542  45986  28209  21788    675
PTAX and ITAX mtr histogram bin counts for e02000:
219814 : 219814      0      0      0      0      0      0      0      0      0
219814 :      0      0      0      0  53605  69516  42670  27683  25650    690
>>>>>>> ee87ccdd
PTAX and ITAX mtr histogram bin counts for e02400:
219814 : 219814      0      0      0      0      0      0      0      0      0
219814 :      0      0      0      0  96405  40966  52036  29528    773    106
PTAX and ITAX mtr histogram bin counts for p22250:
219814 : 219814      0      0      0      0      0      0      0      0      0
<<<<<<< HEAD
219814 :      0      0      0     20  82633  60691  42468  18875  14719    408
PTAX and ITAX mtr histogram bin counts for p23250:
219814 : 219814      0      0      0      0      0      0      0      0      0
219814 :      0      0      2  19839 122199  38614  33927   2153   3033     47
PTAX and ITAX mtr histogram bin counts for e18500:
219814 : 219814      0      0      0      0      0      0      0      0      0
219814 :  22942  23254  20698   5943 146977      0      0      0      0      0
PTAX and ITAX mtr histogram bin counts for e19200:
219814 : 219814      0      0      0      0      0      0      0      0      0
219814 :  32345  27674  20657   3150 135988      0      0      0      0      0
=======
219814 :      0      0      0      0  76000  67228  40933  20512  14733    408
PTAX and ITAX mtr histogram bin counts for p23250:
219814 : 219814      0      0      0      0      0      0      0      0      0
219814 :      0      0      2     44 141925  37870  34662   2231   3033     47
PTAX and ITAX mtr histogram bin counts for e18500:
219814 : 219814      0      0      0      0      0      0      0      0      0
219814 :  22489  23514  18803   6467 148541      0      0      0      0      0
PTAX and ITAX mtr histogram bin counts for e19200:
219814 : 219814      0      0      0      0      0      0      0      0      0
219814 :  31873  27863  18869   5221 135988      0      0      0      0      0
>>>>>>> ee87ccdd
<|MERGE_RESOLUTION|>--- conflicted
+++ resolved
@@ -6,15 +6,6 @@
      [-1.0, -0.3, -0.2, -0.1, 0.0, 0.1, 0.2, 0.3, 0.4, 0.5, 1.0]
 PTAX and ITAX mtr histogram bin counts for e00200p:
 219814 :      0  31950      0      0      0      0      0 183680   4184      0
-<<<<<<< HEAD
-219814 :   4596     91   1978   8876  45585  63245  48581  25775  20428    659
-PTAX and ITAX mtr histogram bin counts for e00900p:
-219814 :  14116  29235      0      0      0      0      0 176463      0      0
-219814 :   3328    524    794    164  15291  35389  69859  47714  36741  10010
-PTAX and ITAX mtr histogram bin counts for e00300:
-219814 : 219814      0      0      0      0      0      0      0      0      0
-219814 :      0      0      0      0  60365  62866  44135  26119  25640    689
-=======
 219814 :   4592     95   1978   8834  39096  69642  46943  27514  20460    660
 PTAX and ITAX mtr histogram bin counts for e00900p:
 219814 :  14116  29235      0      0      0      0      0 176463      0      0
@@ -22,27 +13,11 @@
 PTAX and ITAX mtr histogram bin counts for e00300:
 219814 : 219814      0      0      0      0      0      0      0      0      0
 219814 :      0      0      0      0  53605  69516  42670  27683  25650    690
->>>>>>> ee87ccdd
 PTAX and ITAX mtr histogram bin counts for e00400:
 219814 : 219814      0      0      0      0      0      0      0      0      0
 219814 :      0      0      0      0 205699   7875   6101    102     29      8
 PTAX and ITAX mtr histogram bin counts for e00600:
 219814 : 219814      0      0      0      0      0      0      0      0      0
-<<<<<<< HEAD
-219814 :      0      0      0      0  60366  62880  44305  25939  25635    689
-PTAX and ITAX mtr histogram bin counts for e00650:
-219814 : 219814      0      0      0      0      0      0      0      0      0
-219814 :      0      0      6  20600 103617  44380  50187    611    389     24
-PTAX and ITAX mtr histogram bin counts for e01400:
-219814 : 219814      0      0      0      0      0      0      0      0      0
-219814 :      0      0      0      0  60317  62972  47686  26417  21748    674
-PTAX and ITAX mtr histogram bin counts for e01700:
-219814 : 219814      0      0      0      0      0      0      0      0      0
-219814 :      0      0      0      0  60320  62969  47667  26436  21748    674
-PTAX and ITAX mtr histogram bin counts for e02000:
-219814 : 219814      0      0      0      0      0      0      0      0      0
-219814 :      0      0      0      0  60337  62924  44359  25870  25635    689
-=======
 219814 :      0      0      0      0  53605  69516  42670  27683  25650    690
 PTAX and ITAX mtr histogram bin counts for e00650:
 219814 : 219814      0      0      0      0      0      0      0      0      0
@@ -56,24 +31,11 @@
 PTAX and ITAX mtr histogram bin counts for e02000:
 219814 : 219814      0      0      0      0      0      0      0      0      0
 219814 :      0      0      0      0  53605  69516  42670  27683  25650    690
->>>>>>> ee87ccdd
 PTAX and ITAX mtr histogram bin counts for e02400:
 219814 : 219814      0      0      0      0      0      0      0      0      0
 219814 :      0      0      0      0  96405  40966  52036  29528    773    106
 PTAX and ITAX mtr histogram bin counts for p22250:
 219814 : 219814      0      0      0      0      0      0      0      0      0
-<<<<<<< HEAD
-219814 :      0      0      0     20  82633  60691  42468  18875  14719    408
-PTAX and ITAX mtr histogram bin counts for p23250:
-219814 : 219814      0      0      0      0      0      0      0      0      0
-219814 :      0      0      2  19839 122199  38614  33927   2153   3033     47
-PTAX and ITAX mtr histogram bin counts for e18500:
-219814 : 219814      0      0      0      0      0      0      0      0      0
-219814 :  22942  23254  20698   5943 146977      0      0      0      0      0
-PTAX and ITAX mtr histogram bin counts for e19200:
-219814 : 219814      0      0      0      0      0      0      0      0      0
-219814 :  32345  27674  20657   3150 135988      0      0      0      0      0
-=======
 219814 :      0      0      0      0  76000  67228  40933  20512  14733    408
 PTAX and ITAX mtr histogram bin counts for p23250:
 219814 : 219814      0      0      0      0      0      0      0      0      0
@@ -83,5 +45,4 @@
 219814 :  22489  23514  18803   6467 148541      0      0      0      0      0
 PTAX and ITAX mtr histogram bin counts for e19200:
 219814 : 219814      0      0      0      0      0      0      0      0      0
-219814 :  31873  27863  18869   5221 135988      0      0      0      0      0
->>>>>>> ee87ccdd
+219814 :  31873  27863  18869   5221 135988      0      0      0      0      0