"""
Tax-Calculator federal tax policy Policy class.
"""
# CODING-STYLE CHECKS:
# pep8 --ignore=E402 policy.py
# pylint --disable=locally-disabled --extension-pkg-whitelist=numpy policy.py
# (when importing numpy, add "--extension-pkg-whitelist=numpy" pylint option)


from .parameters import ParametersBase


class Policy(ParametersBase):

    """
    Constructor for the federal tax policy class.

    Parameters
    ----------
    parameter_dict: dictionary of PARAM:DESCRIPTION pairs
        dictionary of policy parameters; if None, default policy
        parameters are read from the current_law_policy.json file.

    start_year: integer
        first calendar year for historical policy parameters.

    num_years: integer
        number of calendar years for which to specify policy parameter
        values beginning with start_year.

    inflation_rates: dictionary of YEAR:RATE pairs
        variable inflation rates used to project future policy parameter
        values; if None, default inflation rates (specified below) are used.

    wage_growth_rates: dictionary of YEAR:RATE pairs
        variable wage growth rates used to project future policy parameter
        values; if None, default wage growth rates (specified below) are used.

    Raises
    ------
    ValueError:
        if parameter_dict is neither None nor a dictionary.
        if num_years is less than one.
        if inflation_rates is neither None nor a dictionary.
        if len(inflation_rates) is not equal to num_years.
        if min(inflation_rates.keys()) is not equal to start_year.
        if wage_growth_rates is neither None nor a dictionary.
        if len(wage_growth_rates) is not equal to num_years.
        if min(wage_growth_rates.keys()) is not equal to start_year.

    Returns
    -------
    class instance: Policy
    """

    DEFAULTS_FILENAME = 'current_law_policy.json'
    JSON_START_YEAR = 2013  # remains the same unless earlier data added
    LAST_BUDGET_YEAR = 2026  # increases by one every calendar year
    DEFAULT_NUM_YEARS = LAST_BUDGET_YEAR - JSON_START_YEAR + 1

    # default price inflation rates by year
    __pirates = {2013: 0.0148, 2014: 0.0159, 2015: 0.0013, 2016: 0.0135,
                 2017: 0.0233, 2018: 0.0236, 2019: 0.0238, 2020: 0.0245,
                 2021: 0.0242, 2022: 0.0240, 2023: 0.0239, 2024: 0.0240,
                 2025: 0.0245, 2026: 0.0242}

    # default wage growth rates by year
    __wgrates = {2013: 0.0276, 2014: 0.0496, 2015: 0.0477, 2016: 0.0479,
                 2017: 0.0441, 2018: 0.0420, 2019: 0.0383, 2020: 0.0381,
                 2021: 0.0403, 2022: 0.0413, 2023: 0.0417, 2024: 0.0417,
                 2025: 0.0415, 2026: 0.0416}

    VALID_PARAM_CODE_NAMES = set(['ALD_Investment_ec_base_code'])

    PROHIBIT_PARAM_CODE = False

    @staticmethod
    def default_inflation_rates():
        """
        Return complete default price inflation rate dictionary.

        Parameters
        ----------
        none

        Returns
        -------
        default inflation rates: dict
            decimal (not percentage) annual inflation rate by calendar year.
        """
        return Policy.__pirates

    @staticmethod
    def default_wage_growth_rates():
        """
        Return complete default wage growth rate dictionary.

        Parameters
        ----------
        none

        Returns
        -------
        default growth rates: dict
            decimal (not percentage) annual growth rate by calyear.
        """
        return Policy.__wgrates

    def __init__(self, parameter_dict=None,
                 start_year=JSON_START_YEAR,
                 num_years=DEFAULT_NUM_YEARS,
                 inflation_rates=None,
                 wage_growth_rates=None):
        """
        Policy class constructor.
        """
        # pylint: disable=too-many-arguments
        # pylint: disable=too-many-branches
        super(Policy, self).__init__()
        if parameter_dict is None:  # read default parameters
            self._vals = self._params_dict_from_json_file()
        elif isinstance(parameter_dict, dict):
            self._vals = parameter_dict
        else:
            raise ValueError('parameter_dict is not None or a dictionary')

        if num_years < 1:
            raise ValueError('num_years cannot be less than one')

        if inflation_rates is None:  # read default rates
            self._inflation_rates = [Policy.__pirates[start_year + i]
                                     for i in range(0, num_years)]
        elif isinstance(inflation_rates, dict):
            if len(inflation_rates) != num_years:
                raise ValueError('len(inflation_rates) != num_years')
            if min(list(inflation_rates.keys())) != start_year:
                msg = 'min(inflation_rates.keys()) != start_year'
                raise ValueError(msg)
            self._inflation_rates = [inflation_rates[start_year + i]
                                     for i in range(0, num_years)]
        else:
            raise ValueError('inflation_rates is not None or a dictionary')

        if wage_growth_rates is None:  # read default rates
            self._wage_growth_rates = [Policy.__wgrates[start_year + i]
                                       for i in range(0, num_years)]
        elif isinstance(wage_growth_rates, dict):
            if len(wage_growth_rates) != num_years:
                raise ValueError('len(wage_growth_rates) != num_years')
            if min(list(wage_growth_rates.keys())) != start_year:
                msg = 'min(wage_growth_rates.keys()) != start_year'
                raise ValueError(msg)
            self._wage_growth_rates = [wage_growth_rates[start_year + i]
                                       for i in range(0, num_years)]
        else:
            raise ValueError('wage_growth_rates is not None or a dictionary')

        self.param_code = dict()
        for param in Policy.VALID_PARAM_CODE_NAMES:
            self.param_code[param] = ''

        self.initialize(start_year, num_years)

    def inflation_rates(self):
        """
        Returns list of price inflation rates starting with JSON_START_YEAR.
        """
        return self._inflation_rates

    def wage_growth_rates(self):
        """
        Returns list of wage growth rates starting with JSON_START_YEAR.
        """
        return self._wage_growth_rates

<<<<<<< HEAD
    @staticmethod
    def read_json_reform_file(reform_filename):
        """
        Read reform file, strip //-comments, and return dict based on JSON.
        The reform file is JSON with string policy-parameter primary keys and
           string years as secondary keys.  See tests/test_policy.py for an
           extended example of a commented JSON reform file that can be read
           by this method.
        Returned dictionary has integer years as primary keys and
           string policy-parameters as secondary keys.
        The returned dictionary is suitable as the argument to the
           implement_reform(reform_dict) method (see below).
        """
        if os.path.isfile(reform_filename):
            txt = open(reform_filename, 'r').read()
            return Policy.read_json_reform_text(txt)
        else:
            msg = 'Policy reform file {} could not be found'
            raise ValueError(msg.format(reform_filename))

    @staticmethod
    def read_json_reform_text(text_string):
        """
        Strip //-comments from text_string and return dict based on JSON.
        The reform text is JSON with string policy-parameter primary keys and
           string years as secondary keys.  See tests/test_policy.py for an
           extended example of a commented JSON reform text that can be read
           by this method.
        Returned dictionary has integer years as primary keys and
           string policy-parameters as secondary keys.
        The returned dictionary is suitable as the argument to the
           implement_reform(reform_dict) method (see below).
        """
        # strip out //-comments without changing line numbers
        json_without_comments = re.sub('//.*', ' ', text_string)
        # convert JSON text into a dictionary with year skeys as strings
        try:
            raw_dict = json.loads(json_without_comments)
        except ValueError as valerr:
            msg = 'Policy reform text below contains invalid JSON:\n'
            msg += str(valerr) + '\n'
            msg += 'Above location of the first error may be approximate.\n'
            msg += 'The invalid JSON reform text is between the lines:\n'
            bline = 'XX----.----1----.----2----.----3----.----4'
            bline += '----.----5----.----6----.----7'
            msg += bline + '\n'
            linenum = 0
            for line in json_without_comments.split('\n'):
                linenum += 1
                msg += '{:02d}{}'.format(linenum, line) + '\n'
            msg += bline + '\n'
            raise ValueError(msg)
        # handle special param_code key in raw_dict
        paramcode = raw_dict.pop('param_code', None)
        if paramcode:
            if Policy.PROHIBIT_PARAM_CODE:
                msg = 'JSON reform file containing "param_code" is not allowed'
                raise ValueError(msg)
            for param, code in paramcode.items():
                raw_dict[param] = {'0': code}
        # convert raw_dict
        return Policy.convert_reform_dictionary(raw_dict)

=======
>>>>>>> 371ed5e4
    def implement_reform(self, reform):
        """
        Implement multi-year policy reform and leave current_year unchanged.

        Parameters
        ----------
        reform: dictionary of one or more YEAR:MODS pairs
            see Notes to Parameters _update method for info on MODS structure

        Raises
        ------
        ValueError:
            if reform is not a dictionary.
            if each YEAR in reform is not an integer.
            if minimum YEAR in the YEAR:MODS pairs is less than start_year.
            if minimum YEAR in the YEAR:MODS pairs is less than current_year.
            if maximum YEAR in the YEAR:MODS pairs is greater than end_year.

        Returns
        -------
        nothing: void

        Notes
        -----
        Given a reform dictionary, typical usage of the Policy class
        is as follows::

            policy = Policy()
            policy.implement_reform(reform)

        In the above statements, the Policy() call instantiates a
        policy object (policy) containing current-law policy parameters,
        and the implement_reform(reform) call applies the (possibly
        multi-year) reform specified in reform and then sets the
        current_year to the value of current_year when implement_reform
        was called with parameters set for that pre-call year.

        An example of a multi-year, multi-parameter reform is as follows::

            reform = {
                2015: {
                    '_AMT_thd_MarriedS': [60000]
                },
                2016: {
                    '_EITC_c': [[900, 5000, 8000, 9000]],
                    '_II_em': [7000],
                    '_SS_Earnings_c': [300000]
                },
                2017: {
                    '_AMT_thd_MarriedS': [80000],
                    '_SS_Earnings_c': [500000], '_SS_Earnings_c_cpi': False
                },
                2019: {
                    '_EITC_c': [[1200, 7000, 10000, 12000]],
                    '_II_em': [9000],
                    '_SS_Earnings_c': [700000], '_SS_Earnings_c_cpi': True
                }
            }

        Notice that each of the four YEAR:MODS pairs is specified as
        required by the private _update method, whose documentation
        provides several MODS dictionary examples.

        IMPORTANT NOTICE: when specifying a reform dictionary always group
        all reform provisions for a specified year into one YEAR:MODS pair.
        If you make the mistake of specifying two or more YEAR:MODS pairs
        with the same YEAR value, all but the last one will be overwritten,
        and therefore, not part of the reform.  This is because Python
        expects unique (not multiple) dictionary keys.  There is no way to
        catch this error, so be careful to specify reform dictionaries
        correctly.
        """
        # check that all reform dictionary keys are integers
        if not isinstance(reform, dict):
            raise ValueError('reform is not a dictionary')
        if len(reform) == 0:
            return  # no reform to implement
        reform_years = sorted(list(reform.keys()))
        for year in reform_years:
            if not isinstance(year, int):
                msg = 'key={} in reform is not an integer calendar year'
                raise ValueError(msg.format(year))
        # remove and process param_code information
        zero = 0  # param_code information is marked with year equal to 0
        param_code_dict = reform.pop(zero, None)
        if param_code_dict:
            reform_years.remove(zero)
            for param, code in param_code_dict.items():
                Policy.scan_param_code(code)
                self.param_code[param] = code
        # check range of remaining reform_years
        first_reform_year = min(reform_years)
        if first_reform_year < self.start_year:
            msg = 'reform provision in year={} < start_year={}'
            raise ValueError(msg.format(first_reform_year, self.start_year))
        if first_reform_year < self.current_year:
            msg = 'reform provision in year={} < current_year={}'
            raise ValueError(msg.format(first_reform_year, self.current_year))
        last_reform_year = max(reform_years)
        if last_reform_year > self.end_year:
            msg = 'reform provision in year={} > end_year={}'
            raise ValueError(msg.format(last_reform_year, self.end_year))
        # implement the reform year by year
        precall_current_year = self.current_year
        for year in reform_years:
            self.set_year(year)
            self._update({year: reform[year]})
        self.set_year(precall_current_year)

<<<<<<< HEAD
    @staticmethod
    def scan_param_code(code):
        """
        Raise ValueError if certain character strings found in specified code.
        """
        if re.search(r'__', code) is not None:
            msg = 'Following param_code includes illegal "__":\n'
            msg += code
            raise ValueError(msg)
        if re.search(r'lambda', code) is not None:
            msg = 'Following param_code includes illegal "lambda":\n'
            msg += code
            raise ValueError(msg)
        if re.search(r'\[', code) is not None:
            msg = 'Following param_code includes illegal "[":\n'
            msg += code
            raise ValueError(msg)
        if re.search(r'\*\*', code) is not None:
            msg = 'Following param_code includes illegal "**":\n'
            msg += code
            raise ValueError(msg)

    @staticmethod
    def convert_reform_dictionary(param_key_dict):
        """
        Converts specified param_key_dict into a dictionary whose primary
        keys are calendary years, and hence, is suitable as the argument
        to the implement_reform(reform_dict) method (see above).

        Specified input dictionary has string policy-parameter primary keys
           and string years as secondary keys.  See read_json_reform_file
           method above.

        Returned dictionary has integer years as primary keys and
           string policy-parameters as secondary keys.
        """
        # convert year skey strings to integers and lists into np.arrays
        reform_pkey_param = {}
        for pkey, sdict in param_key_dict.items():
            if not isinstance(pkey, six.string_types):
                msg = 'pkey {} in reform is not a string'
                raise ValueError(msg.format(pkey))
            rdict = {}
            for skey, val in sdict.items():
                if not isinstance(skey, six.string_types):
                    msg = 'skey {} in reform is not a string'
                    raise ValueError(msg.format(skey))
                else:
                    year = int(skey)
                rdict[year] = (np.array(val)
                               if isinstance(val, list) else val)
            reform_pkey_param[pkey] = rdict
        # convert reform_pkey_param dictionary to reform_pkey_year dictionary
        return Policy._reform_pkey_year(reform_pkey_param)

=======
>>>>>>> 371ed5e4
    def current_law_version(self):
        """
        Return Policy object same as self except with current-law policy.
        """
        startyear = self.start_year
        numyears = self.num_years
        year_list = [startyear + i for i in range(0, numyears)]
        irate_dict = dict(zip(year_list, self._inflation_rates))
        wrate_dict = dict(zip(year_list, self._wage_growth_rates))
        clv = Policy(parameter_dict=None,
                     start_year=startyear,
                     num_years=numyears,
                     inflation_rates=irate_dict,
                     wage_growth_rates=wrate_dict)
        clv.set_year(self.current_year)
        return clv<|MERGE_RESOLUTION|>--- conflicted
+++ resolved
@@ -7,6 +7,7 @@
 # (when importing numpy, add "--extension-pkg-whitelist=numpy" pylint option)
 
 
+import re
 from .parameters import ParametersBase
 
 
@@ -173,72 +174,6 @@
         """
         return self._wage_growth_rates
 
-<<<<<<< HEAD
-    @staticmethod
-    def read_json_reform_file(reform_filename):
-        """
-        Read reform file, strip //-comments, and return dict based on JSON.
-        The reform file is JSON with string policy-parameter primary keys and
-           string years as secondary keys.  See tests/test_policy.py for an
-           extended example of a commented JSON reform file that can be read
-           by this method.
-        Returned dictionary has integer years as primary keys and
-           string policy-parameters as secondary keys.
-        The returned dictionary is suitable as the argument to the
-           implement_reform(reform_dict) method (see below).
-        """
-        if os.path.isfile(reform_filename):
-            txt = open(reform_filename, 'r').read()
-            return Policy.read_json_reform_text(txt)
-        else:
-            msg = 'Policy reform file {} could not be found'
-            raise ValueError(msg.format(reform_filename))
-
-    @staticmethod
-    def read_json_reform_text(text_string):
-        """
-        Strip //-comments from text_string and return dict based on JSON.
-        The reform text is JSON with string policy-parameter primary keys and
-           string years as secondary keys.  See tests/test_policy.py for an
-           extended example of a commented JSON reform text that can be read
-           by this method.
-        Returned dictionary has integer years as primary keys and
-           string policy-parameters as secondary keys.
-        The returned dictionary is suitable as the argument to the
-           implement_reform(reform_dict) method (see below).
-        """
-        # strip out //-comments without changing line numbers
-        json_without_comments = re.sub('//.*', ' ', text_string)
-        # convert JSON text into a dictionary with year skeys as strings
-        try:
-            raw_dict = json.loads(json_without_comments)
-        except ValueError as valerr:
-            msg = 'Policy reform text below contains invalid JSON:\n'
-            msg += str(valerr) + '\n'
-            msg += 'Above location of the first error may be approximate.\n'
-            msg += 'The invalid JSON reform text is between the lines:\n'
-            bline = 'XX----.----1----.----2----.----3----.----4'
-            bline += '----.----5----.----6----.----7'
-            msg += bline + '\n'
-            linenum = 0
-            for line in json_without_comments.split('\n'):
-                linenum += 1
-                msg += '{:02d}{}'.format(linenum, line) + '\n'
-            msg += bline + '\n'
-            raise ValueError(msg)
-        # handle special param_code key in raw_dict
-        paramcode = raw_dict.pop('param_code', None)
-        if paramcode:
-            if Policy.PROHIBIT_PARAM_CODE:
-                msg = 'JSON reform file containing "param_code" is not allowed'
-                raise ValueError(msg)
-            for param, code in paramcode.items():
-                raw_dict[param] = {'0': code}
-        # convert raw_dict
-        return Policy.convert_reform_dictionary(raw_dict)
-
-=======
->>>>>>> 371ed5e4
     def implement_reform(self, reform):
         """
         Implement multi-year policy reform and leave current_year unchanged.
@@ -348,7 +283,6 @@
             self._update({year: reform[year]})
         self.set_year(precall_current_year)
 
-<<<<<<< HEAD
     @staticmethod
     def scan_param_code(code):
         """
@@ -371,41 +305,6 @@
             msg += code
             raise ValueError(msg)
 
-    @staticmethod
-    def convert_reform_dictionary(param_key_dict):
-        """
-        Converts specified param_key_dict into a dictionary whose primary
-        keys are calendary years, and hence, is suitable as the argument
-        to the implement_reform(reform_dict) method (see above).
-
-        Specified input dictionary has string policy-parameter primary keys
-           and string years as secondary keys.  See read_json_reform_file
-           method above.
-
-        Returned dictionary has integer years as primary keys and
-           string policy-parameters as secondary keys.
-        """
-        # convert year skey strings to integers and lists into np.arrays
-        reform_pkey_param = {}
-        for pkey, sdict in param_key_dict.items():
-            if not isinstance(pkey, six.string_types):
-                msg = 'pkey {} in reform is not a string'
-                raise ValueError(msg.format(pkey))
-            rdict = {}
-            for skey, val in sdict.items():
-                if not isinstance(skey, six.string_types):
-                    msg = 'skey {} in reform is not a string'
-                    raise ValueError(msg.format(skey))
-                else:
-                    year = int(skey)
-                rdict[year] = (np.array(val)
-                               if isinstance(val, list) else val)
-            reform_pkey_param[pkey] = rdict
-        # convert reform_pkey_param dictionary to reform_pkey_year dictionary
-        return Policy._reform_pkey_year(reform_pkey_param)
-
-=======
->>>>>>> 371ed5e4
     def current_law_version(self):
         """
         Return Policy object same as self except with current-law policy.
