--- conflicted
+++ resolved
@@ -1,10 +1,5 @@
-<<<<<<< HEAD
-TAXDIFF:ovar,#diffs,#1cdiffs,maxdiff[id]=  7    153     19    -22.08 [51136]
-=======
-TAXDIFF:ovar,#diffs,#1cdiffs,maxdiff[id]=  7    163     14      6.25 [5658]
-      #big_vardiffs_with_big_inctax_diff=              149
+TAXDIFF:ovar,#diffs,#1cdiffs,maxdiff[id]=  7     14     14      0.01 [20602]
 TAXDIFF:ovar,#diffs,#1cdiffs,maxdiff[id]=  9      7      0      0.90 [10404]
->>>>>>> a9f641c4
 TAXDIFF:ovar,#diffs,#1cdiffs,maxdiff[id]= 17     11      0 -27750.00 [76434]
 TAXDIFF:ovar,#diffs,#1cdiffs,maxdiff[id]= 18     10      0 -10432.50 [95193]
 TAXDIFF:ovar,#diffs,#1cdiffs,maxdiff[id]= 19    654    644  -1043.25 [95193]
