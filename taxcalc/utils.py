import numpy as np
import pandas as pd
from pandas import DataFrame
from collections import defaultdict

STATS_COLUMNS = ['_expanded_income', 'c00100', '_standard', 'c04470', 'c04600',
                 'c04800', 'c05200', 'c62100', 'c09600', 'c05800', 'c09200',
                 '_refund', 'c07100', '_iitax', '_fica', '_combined', 's006']

# each entry in this array corresponds to the same entry in the array
# TABLE_LABELS below. this allows us to use TABLE_LABELS to map a
# label to the correct column in our distribution table

TABLE_COLUMNS = ['s006', 'c00100', 'num_returns_StandardDed', '_standard',
                 'num_returns_ItemDed', 'c04470', 'c04600', 'c04800', 'c05200',
                 'c62100', 'num_returns_AMT', 'c09600', 'c05800', 'c07100',
                 'c09200', '_refund', '_iitax', '_fica', '_combined']

TABLE_LABELS = ['Returns', 'AGI', 'Standard Deduction Filers',
                'Standard Deduction', 'Itemizers',
                'Itemized Deduction', 'Personal Exemption',
                'Taxable Income', 'Regular Tax', 'AMTI', 'AMT Filers', 'AMT',
                'Tax before Credits', 'Non-refundable Credits',
                'Tax before Refundable Credits', 'Refundable Credits',
                'Individual Income Tax Liabilities', 'Payroll Tax Liablities',
                'Combined Payroll and Individual Income Tax Liabilities']

# used in our difference table to label the columns
DIFF_TABLE_LABELS = ["Tax Units with Tax Cut", "Tax Units with Tax Increase",
                     "Count", "Average Tax Change", "Total Tax Difference",
                     "Percent with Tax Increase", "Percent with Tax Decrease",
                     "Share of Overall Change"]


LARGE_INCOME_BINS = [-1e14, 0, 9999, 19999, 29999, 39999, 49999, 74999, 99999,
                     200000, 1e14]

SMALL_INCOME_BINS = [-1e14, 0, 4999, 9999, 14999, 19999, 24999, 29999, 39999,
                     49999, 74999, 99999, 199999, 499999, 999999, 1499999,
                     1999999, 4999999, 9999999, 1e14]

WEBAPP_INCOME_BINS = [-1e14, 0, 9999, 19999, 29999, 39999, 49999, 74999, 99999,
                      199999, 499999, 1000000, 1e14]
EPSILON = 1e-3

EPSILON = 0.000000001


def extract_array(f):
    """
    A sanity check decorator. When combined with numba.vectorize
    or guvectorize, it provides the same capability as dataframe_vectorize
    or dataframe_guvectorize
    """
    def wrapper(*args, **kwargs):
        arrays = [arg.values for arg in args]
        return f(*arrays)
    return wrapper


def count_gt_zero(agg):
    return sum([1 for a in agg if a > 0])


def count_lt_zero(agg):
    return sum([1 for a in agg if a < 0])


def weighted_count_lt_zero(agg, col_name, tolerance=-0.001):
    return agg[agg[col_name] < tolerance]['s006'].sum()


def weighted_count_gt_zero(agg, col_name, tolerance=0.001):
    return agg[agg[col_name] > tolerance]['s006'].sum()


def weighted_count(agg):
    return agg['s006'].sum()


def weighted_mean(agg, col_name):
    return (float((agg[col_name] * agg['s006']).sum()) /
            float(agg['s006'].sum()))


def weighted_sum(agg, col_name):
    return (agg[col_name] * agg['s006']).sum()


def weighted_perc_inc(agg, col_name):
    return (float(weighted_count_gt_zero(agg, col_name)) /
            float(weighted_count(agg)))


def weighted_perc_dec(agg, col_name):
    return (float(weighted_count_lt_zero(agg, col_name)) /
            float(weighted_count(agg)))


def weighted_share_of_total(agg, col_name, total):
    return float(weighted_sum(agg, col_name)) / (float(total) + EPSILON)


def add_weighted_decile_bins(df, income_measure='_expanded_income'):
    """

    Add a column of income bins based on each 10% of the income_measure,
    weighted by s006.

    The default income_measure is `expanded_income`, but `c00100` also works.

    This function will server as a "grouper" later on.

    """

    # First, sort by income_measure
    df.sort(income_measure, inplace=True)
    # Next, do a cumulative sum by the weights
    df['cumsum_weights'] = np.cumsum(df['s006'].values)
    # Max value of cum sum of weights
    max_ = df['cumsum_weights'].values[-1]
    # Create 10 bins and labels based on this cumulative weight
    bins = [0] + list(np.arange(1, 11) * (max_ / 10.0))
    labels = [range(1, 11)]
    #  Groupby weighted deciles
    df['bins'] = pd.cut(df['cumsum_weights'], bins, labels)
    return df


def add_income_bins(df, compare_with="soi", bins=None, right=True,
                    income_measure='_expanded_income'):
    """

    Add a column of income bins of income_measure using pandas 'cut'.
    This will serve as a "grouper" later on.


    Parameters
    ----------
    df: DataFrame object
        the object to which we are adding bins

    compare_with: String, optional
        options for input: 'tpc', 'soi', 'webapp'
        determines which types of bins will be added
        default: 'soi'

    bins: iterable of scalars, optional income breakpoints.
            Follows pandas convention. The breakpoint is inclusive if
            right=True. This argument overrides any choice of compare_with.


    right : bool, optional
        Indicates whether the bins include the rightmost edge or not.
        If right == True (the default), then the bins [1,2,3,4]
        indicate (1,2], (2,3], (3,4].

    Returns
    -------
    df: DataFrame object
        the original input that bins have been added to

    """
    if not bins:
        if compare_with == "tpc":
            bins = LARGE_INCOME_BINS

        elif compare_with == "soi":
            bins = SMALL_INCOME_BINS

        elif compare_with == "webapp":
            bins = WEBAPP_INCOME_BINS

        else:
            msg = "Unknown compare_with arg {0}".format(compare_with)
            raise ValueError(msg)

    # Groupby income_measure bins
    df['bins'] = pd.cut(df[income_measure], bins, right=right)
    return df


def means_and_comparisons(df, col_name, gp, weighted_total):
    """

    Using grouped values, perform aggregate operations
    to populate
    df: DataFrame for full results of calculation
    col_name: the column name to calculate against
    gp: grouped DataFrame
    """

    # Who has a tax cut, and who has a tax increase
    diffs = gp.apply(weighted_count_lt_zero, col_name)
    diffs = DataFrame(data=diffs, columns=['tax_cut'])
    diffs['tax_inc'] = gp.apply(weighted_count_gt_zero, col_name)
    diffs['count'] = gp.apply(weighted_count)
    diffs['mean'] = gp.apply(weighted_mean, col_name)
    diffs['tot_change'] = gp.apply(weighted_sum, col_name)
    diffs['perc_inc'] = gp.apply(weighted_perc_inc, col_name)
    diffs['perc_cut'] = gp.apply(weighted_perc_dec, col_name)
    diffs['share_of_change'] = gp.apply(weighted_share_of_total,
                                        col_name, weighted_total)

    return diffs


def weighted(df, X):
    agg = df
    for colname in X:
        if not colname.startswith('s006'):
            agg[colname] = df[colname] * df['s006']
    return agg


def get_sums(df, na=False):
    """
    Gets the unweighted sum of each column, saving the col name
    and the corresponding sum

    Returns
    -------
    pandas.Series
    """
    sums = defaultdict(lambda: 0)

    for col in df.columns.tolist():
        if col != 'bins':
            if na:
                sums[col] = 'n/a'
            else:
                sums[col] = (df[col]).sum()

    return pd.Series(sums, name='sums')


def results(c):
    """
    Gets the results from the tax calculator and organizes them into a table

    Parameters
    ----------
    c : Calculator object

    Returns
    -------
    DataFrame object
    """
    outputs = []
    for col in STATS_COLUMNS:
        if hasattr(c, 'records') and hasattr(c, 'policy'):
            if hasattr(c.policy, col):
                outputs.append(getattr(c.policy, col))
            else:
                outputs.append(getattr(c.records, col))
        else:
            outputs.append(getattr(c, col))
    return DataFrame(data=np.column_stack(outputs), columns=STATS_COLUMNS)


def weighted_avg_allcols(df, cols, income_measure='_expanded_income'):
    diff = DataFrame(df.groupby('bins', as_index=False).apply(weighted_mean,
                                                              income_measure),
                     columns=[income_measure])
    for col in cols:
        if (col == "s006" or col == 'num_returns_StandardDed' or
                col == 'num_returns_ItemDed' or col == 'num_returns_AMT'):
            diff[col] = df.groupby('bins', as_index=False)[col].sum()[col]
        elif col != income_measure:
            diff[col] = df.groupby('bins', as_index=False).apply(weighted_mean,
                                                                 col)

    return diff


def add_columns(res):
    # weight of returns with positive AGI and
    # itemized deduction greater than standard deduction
    res['c04470'] = res['c04470'].where(((res['c00100'] > 0) &
                                        (res['c04470'] > res['_standard'])),
                                        0)

    # weight of returns with positive AGI and itemized deduction
    res['num_returns_ItemDed'] = res['s006'].where(((res['c00100'] > 0) &
                                                   (res['c04470'] > 0)),
                                                   0)

    # weight of returns with positive AGI and standard deduction
    res['num_returns_StandardDed'] = res['s006'].where(((res['c00100'] > 0) &
                                                       (res['_standard'] > 0)),
                                                       0)

    # weight of returns with positive Alternative Minimum Tax (AMT)
    res['num_returns_AMT'] = res['s006'].where(res['c09600'] > 0, 0)

    return res


def create_distribution_table(calc, groupby, result_type,
                              income_measure='_expanded_income',
                              baseline_calc=None, diffs=False):

    """
    Gets results given by the tax calculator, sorts them based on groupby, and
        manipulates them based on result_type. Returns these as a table

    Parameters
    ----------
    calc : the Calculator object
    groupby : String object
        options for input: 'weighted_deciles', 'small_income_bins',
        'large_income_bins', 'webapp_income_bins';
        determines how the columns in the resulting DataFrame are sorted
    result_type : String object
        options for input: 'weighted_sum' or 'weighted_avg';
        determines how the data should be manipulated
    base_calc : A Calculator object
        carries the baseline plan

    Notes
    -----
    Taxpayer Characteristics:
        c04470 : Total itemized deduction

        c00100 : AGI (Defecit)

        c09600 : Alternative minimum tax

        s006 : used to weight population

    Returns
    -------
    DataFrame object
    """
    res = results(calc)
    res = add_columns(res)

    if baseline_calc is not None:
        if calc.current_year != baseline_calc.current_year:
            msg = 'The baseline calculator is not on the same year as reform.'
            raise ValueError(msg)
        baseline_income_measure = income_measure + '_baseline'
        res_base = results(baseline_calc)
        res[baseline_income_measure] = res_base[income_measure]
        income_measure = baseline_income_measure

        if diffs:
            res_base = add_columns(res_base)
            res = res.subtract(res_base)
            res['s006'] = res_base['s006']

    # sorts the data
    if groupby == "weighted_deciles":
        df = add_weighted_decile_bins(res, income_measure=income_measure)
    elif groupby == "small_income_bins":
        df = add_income_bins(res, compare_with="soi",
                             income_measure=income_measure)
    elif groupby == "large_income_bins":
        df = add_income_bins(res, compare_with="tpc",
                             income_measure=income_measure)
    elif groupby == "webapp_income_bins":
        df = add_income_bins(res, compare_with="webapp",
                             income_measure=income_measure)
    else:
        err = ("groupby must be either 'weighted_deciles' or"
               "'small_income_bins' or 'large_income_bins' or"
               "'webapp_income_bins'")
        raise ValueError(err)

    # manipulates the data
    pd.options.display.float_format = '{:8,.0f}'.format
    if result_type == "weighted_sum":
        df = weighted(df, STATS_COLUMNS)
        gp_mean = df.groupby('bins', as_index=False)[TABLE_COLUMNS].sum()
        gp_mean.drop('bins', axis=1, inplace=True)
        sum_row = get_sums(df)[TABLE_COLUMNS]
    elif result_type == "weighted_avg":
        gp_mean = weighted_avg_allcols(df, TABLE_COLUMNS,
                                       income_measure=income_measure)
        sum_row = get_sums(df, na=True)[TABLE_COLUMNS]
    else:
        err = ("result_type must be either 'weighted_sum' or 'weighted_avg")
        raise ValueError(err)

    return gp_mean.append(sum_row)


def create_difference_table(calc1, calc2, groupby,
                            income_measure='_expanded_income',
                            income_to_present='_iitax'):
    """
    Gets results given by the two different tax calculators and outputs
        a table that compares the differing results.
        The table is sorted according the the groupby input.
        Notice that you always needs to run calc_all() for each year
        before generating diffs table from this function. You can check
        what year your calculator is using the current_year attribute
        of your calculator. (usage: calc1.current_year)

    Parameters
    ----------
<<<<<<< HEAD
    calc1 :  the first Calculator object
    calc2 : the other Calculator object
    groupby : String object
        options for input: 'weighted_deciles', 'small_income_bins',
        'large_income_bins', 'webapp_income_bins'
        determines how the columns in the resulting DataFrame are sorted
    income_measure : string
        options for input: '_expanded_income', '_ospctax'
        classifier of income bins/deciles
    income_to_present : string
        options for input: '_ospctax', '_fica', '_combined'
=======
    calc1: the baseline Calculator on year t
    calc2: the reform Calculator on year t
    groupby: String
        options for input: 'weighted_deciles', 'small_income_bins',
        'large_income_bins', 'webapp_income_bins'
        determines how the columns in the resulting DataFrame are sorted
    income_measure: String
        specifies the income type for row label classifer

>>>>>>> fd2bc46f

    Returns
    -------
    DataFrame object
    """

    res1 = results(calc1)
    res2 = results(calc2)

    baseline_income_measure = income_measure + '_baseline'
    res2[baseline_income_measure] = res1[income_measure]
    income_measure = baseline_income_measure

    if groupby == "weighted_deciles":
        df = add_weighted_decile_bins(res2, income_measure=income_measure)
    elif groupby == "small_income_bins":
        df = add_income_bins(res2, compare_with="soi",
                             income_measure=income_measure)
    elif groupby == "large_income_bins":
        df = add_income_bins(res2, compare_with="tpc",
                             income_measure=income_measure)
    elif groupby == "webapp_income_bins":
        df = add_income_bins(res2, compare_with="webapp",
                             income_measure=income_measure)
    else:
        err = ("groupby must be either"
               "'weighted_deciles' or 'small_income_bins'"
               "or 'large_income_bins' or 'webapp_income_bins'")
        raise ValueError(err)

    # Difference in plans
    # Positive values are the magnitude of the tax increase
    # Negative values are the magnitude of the tax decrease

    res2['tax_diff'] = res2[income_to_present] - res1[income_to_present]

    diffs = means_and_comparisons(res2, 'tax_diff',
                                  df.groupby('bins', as_index=False),
                                  (res2['tax_diff'] * res2['s006']).sum())

    sum_row = get_sums(diffs)[diffs.columns.tolist()]
    diffs = diffs.append(sum_row)

    pd.options.display.float_format = '{:8,.0f}'.format
    srs_inc = ["{0:.2f}%".format(val * 100) for val in diffs['perc_inc']]
    diffs['perc_inc'] = pd.Series(srs_inc, index=diffs.index)

    srs_cut = ["{0:.2f}%".format(val * 100) for val in diffs['perc_cut']]
    diffs['perc_cut'] = pd.Series(srs_cut, index=diffs.index)

    srs_change = ["{0:.2f}%".format(val * 100)
                  for val in diffs['share_of_change']]
    diffs['share_of_change'] = pd.Series(srs_change, index=diffs.index)

    # columns containing weighted values relative to the binning mechanism
    non_sum_cols = [x for x in diffs.columns.tolist()
                    if 'mean' in x or 'perc' in x]
    for col in non_sum_cols:
        diffs.loc['sums', col] = 'n/a'

    return diffs<|MERGE_RESOLUTION|>--- conflicted
+++ resolved
@@ -399,29 +399,17 @@
 
     Parameters
     ----------
-<<<<<<< HEAD
-    calc1 :  the first Calculator object
-    calc2 : the other Calculator object
-    groupby : String object
-        options for input: 'weighted_deciles', 'small_income_bins',
-        'large_income_bins', 'webapp_income_bins'
-        determines how the columns in the resulting DataFrame are sorted
-    income_measure : string
-        options for input: '_expanded_income', '_ospctax'
-        classifier of income bins/deciles
-    income_to_present : string
-        options for input: '_ospctax', '_fica', '_combined'
-=======
     calc1: the baseline Calculator on year t
     calc2: the reform Calculator on year t
     groupby: String
         options for input: 'weighted_deciles', 'small_income_bins',
         'large_income_bins', 'webapp_income_bins'
         determines how the columns in the resulting DataFrame are sorted
-    income_measure: String
-        specifies the income type for row label classifer
-
->>>>>>> fd2bc46f
+    income_measure : string
+        options for input: '_expanded_income', '_iitax'
+        classifier of income bins/deciles
+    income_to_present : string
+        options for input: '_iitax', '_fica', '_combined'
 
     Returns
     -------
