"""
Tax-Calculator functions that calculate payroll and individual income taxes.
"""
# CODING-STYLE CHECKS:
# pep8 --ignore=E402 functions.py
# pylint --disable=locally-disabled --extension-pkg-whitelist=numpy function.py
# (when importing numpy, add "--extension-pkg-whitelist=numpy" pylint option)
#
# pylint: disable=too-many-lines
# pylint: disable=invalid-name
# pylint: disable=too-many-arguments
# pylint: disable=too-many-locals


import math
import numpy as np
from .decorators import iterate_jit, jit
import copy


@iterate_jit(nopython=True)
def EI_PayrollTax(SS_Earnings_c, e00200, e00200p, e00200s,
                  FICA_ss_trt, FICA_mc_trt,
                  e00900p, e00900s, e02100p, e02100s,
                  _payrolltax, ptax_was, ptax_sey, c03260,
                  _sey, _earned, _earned_p, _earned_s):
    """
    EI_PayrollTax function: computes total earned income and some part of
    total OASDI+HI payroll taxes.
    """
    # compute _sey and its individual components
    sey_p = e00900p + e02100p
    sey_s = e00900s + e02100s
    _sey = sey_p + sey_s  # total self-employment income for filing unit

    # compute taxable earnings for OASDI FICA ('was' denotes 'wage and salary')
    sey_frac = 1.0 - 0.5 * (FICA_ss_trt + FICA_mc_trt)
    txearn_was_p = min(SS_Earnings_c, e00200p)
    txearn_was_s = min(SS_Earnings_c, e00200s)
    txearn_sey_p = min(max(0., sey_p * sey_frac), SS_Earnings_c - txearn_was_p)
    txearn_sey_s = min(max(0., sey_s * sey_frac), SS_Earnings_c - txearn_was_s)

    # compute OASDI payroll taxes on was and sey taxable earnings separately
    ptax_ss_was_p = FICA_ss_trt * txearn_was_p
    ptax_ss_was_s = FICA_ss_trt * txearn_was_s
    ptax_ss_sey_p = FICA_ss_trt * txearn_sey_p
    ptax_ss_sey_s = FICA_ss_trt * txearn_sey_s

    # compute regular HI payroll taxes for all was and sey earnings separately
    ptax_mc_was_p = FICA_mc_trt * e00200p
    ptax_mc_was_s = FICA_mc_trt * e00200s
    ptax_mc_sey_p = FICA_mc_trt * max(0., sey_p * sey_frac)
    ptax_mc_sey_s = FICA_mc_trt * max(0., sey_s * sey_frac)

    # compute regular payroll taxes on wage-and-salary and on sey earnings
    ptax_was = ptax_ss_was_p + ptax_ss_was_s + ptax_mc_was_p + ptax_mc_was_s
    ptax_sey = ptax_ss_sey_p + ptax_ss_sey_s + ptax_mc_sey_p + ptax_mc_sey_s

    # compute total regular payroll taxes for filing unit
    _payrolltax = ptax_was + ptax_sey

    # compute AGI deduction for "employer share" of self-employment taxes
    c03260 = 0.5 * ptax_sey  # half of ptax_sey represents the "employer share"

    # compute _earned and its individual components
    _earned = max(0., e00200 + _sey - c03260)
    _earned_p = max(0., e00200p + sey_p -
                    0.5 * (ptax_ss_sey_p + ptax_mc_sey_p))
    _earned_s = max(0., e00200s + sey_s -
                    0.5 * (ptax_ss_sey_s + ptax_mc_sey_s))

    return (_sey, _payrolltax, ptax_was, ptax_sey, c03260,
            _earned, _earned_p, _earned_s)


@iterate_jit(nopython=True)
def Adj(e03150, e03210, c03260,
        e03270, e03300, e03400, e03500,
        e03220, e03230, e03240, e03290, ALD_StudentLoan_HC,
        ALD_SelfEmploymentTax_HC, ALD_SelfEmp_HealthIns_HC, ALD_KEOGH_SEP_HC,
        ALD_EarlyWithdraw_HC, ALD_Alimony_HC,
        _feided, c02900):
    """
    Adj function:

    Adjustments: Form 1040, Form 2555.
    Calculates foreign earned income and total adjustments

    Notes
    -----
    Taxpayer characteristics:
        e03210 : Student loan interst deduction

        e03220 : Education Expense deduction

        e03150 : Total deduction IRA contributions

        e03230 : Education credit adjustments

        e03240 : Domestic Production Activity Deduction

        c03260 : Self employed payroll tax deduction

        e03270 : Self employed health insurance deduction

        e03290 : HSA deduction computer amount

        e03300 : Payments to a KEOGH plan and SEP deduction

        e03400 : Forfeited interest penalty early withdraw

        e03500 : Alimony withdraw

    Tax law parameters:
        ALD_StudentLoan_HC : Deduction for student loan interest haircut

        ALD_SelfEmploymentTax_HC : Deduction for self-employment tax haircut

        ALD_SelfEmp_HealthIns_HC :
        Deduction for self employed health insurance haircut

        ALD_KEOGH_SEP_HC :
        Deduction for payment to either KEOGH or SEP plan haircut

        ALD_EarlyWithdraw_HC : Deduction for forfeited interest penalty haricut

        ALD_Alimony_HC : Deduction for alimony payment haircut

    Returns
    -------
    _feided : foreign earned income deduction

    c02900 : total Form 1040 adjustments
    """
    # Form 2555: foreign earned income deduction
    _feided = 0.
    # Form 1040: adjustments
    c02900 = (e03150 + (1 - ALD_StudentLoan_HC) * e03210 +
              (1 - ALD_SelfEmploymentTax_HC) * c03260 +
              (1 - ALD_SelfEmp_HealthIns_HC) * e03270 +
              (1 - ALD_KEOGH_SEP_HC) * e03300 + (1 - ALD_EarlyWithdraw_HC) *
              e03400 + (1 - ALD_Alimony_HC) * e03500 +
              e03220 + e03230 + e03240 + e03290)
    return (_feided, c02900)


@iterate_jit(nopython=True)
def CapGains(p23250, p22250, _sep, _feided, FEI_ec_c, ALD_Interest_ec,
             ALD_StudentLoan_HC, f2555, e00200, e00300, e00600, e00700, e00800,
             e00900, e01100, e01200, e01400, e01700, e02000, e02100,
             e02300, e00400, e02400, c02900, e03210, e03230, e03240,
             c01000, c02700, c23650, ymod, ymod1):
    """
    CapGains function: ...
    """
    # Net capital gain (long term + short term) before exclusion
    c23650 = p23250 + p22250
    # Limitation for capital loss
    c01000 = max((-3000. / _sep), c23650)
    # Foreign earned income exclusion
    c02700 = min(_feided, FEI_ec_c * f2555)
    # compute ymod* variables
    ymod1 = (e00200 + (1 - ALD_Interest_ec) * e00300 + e00600 + e00700 +
             e00800 + e00900 + c01000 + e01100 + e01200 + e01400 + e01700 +
             e02000 + e02100 + e02300)
    ymod2 = e00400 + (0.50 * e02400) - c02900
    ymod3 = (1 - ALD_StudentLoan_HC) * e03210 + e03230 + e03240
    ymod = ymod1 + ymod2 + ymod3
    return (c23650, c01000, c02700, ymod1, ymod)


@iterate_jit(nopython=True)
def SSBenefits(MARS, ymod, e02400, SS_thd50, SS_thd85,
               SS_percentage1, SS_percentage2, c02500):
    """
    SSBenefits function calculates OASDI benefits included in AGI, c02500.
    """
    if ymod < SS_thd50[MARS - 1]:
        c02500 = 0.
    elif ymod >= SS_thd50[MARS - 1] and ymod < SS_thd85[MARS - 1]:
        c02500 = SS_percentage1 * min(ymod - SS_thd50[MARS - 1], e02400)
    else:
        c02500 = min(SS_percentage2 * (ymod - SS_thd85[MARS - 1]) +
                     SS_percentage1 *
                     min(e02400, SS_thd85[MARS - 1] -
                         SS_thd50[MARS - 1]), SS_percentage2 * e02400)
    return c02500


@iterate_jit(nopython=True)
def AGI(ymod1, c02500, c02700, c02900, XTOT, MARS, _sep, DSI, _exact,
        II_em, II_em_ps, II_prt,
        c00100, _prexmp, c04600):
    """
    AGI function: compute Adjusted Gross Income, c00100, and
                  compute personal exemption amout, c04600.
    """
    c00100 = ymod1 + c02500 - c02700 - c02900
    # calculate personal exemption amount
    _prexmp = XTOT * II_em
    if DSI:
        _prexmp = 0.
    # phase-out personal exemption amount
    if _exact == 1:  # exact calculation as on tax forms
        line5 = max(0., c00100 - II_em_ps[MARS - 1])
        line6 = math.ceil(line5 / (2500. / _sep))
        line7 = II_prt * line6
        c04600 = max(0., _prexmp * (1. - line7))
    else:  # smoothed calculation needed for sensible mtr calculation
        dispc_numer = II_prt * (c00100 - II_em_ps[MARS - 1])
        dispc_denom = 2500. / _sep
        dispc = min(1., max(0., dispc_numer / dispc_denom))
        c04600 = _prexmp * (1. - dispc)
    return (c00100, _prexmp, c04600)


@iterate_jit(nopython=True)
def ItemDed(e17500, e18400, e18500,
            e20500, e20400, e19200, e19800, e20100,
            MARS, age_head, age_spouse,
            c00100, c04470, c17000, c18300, c20800, c21040, c21060,
            ID_ps, ID_Medical_frt, ID_Medical_frt_add4aged, ID_Medical_HC,
            ID_Casualty_frt_in_pufcsv_year,
            ID_Casualty_frt, ID_Casualty_HC, ID_Miscellaneous_frt,
            ID_Miscellaneous_HC, ID_Charity_crt_all, ID_Charity_crt_noncash,
            ID_prt, ID_crt, ID_StateLocalTax_HC, ID_Charity_frt,
            ID_Charity_HC, ID_InterestPaid_HC, ID_RealEstate_HC):
    """
    ItemDed function: itemized deductions, Form 1040, Schedule A

    Notes
    -----
    Tax Law Parameters:
        ID_ps : Itemized deduction phaseout AGI start (Pease)

        ID_crt : Itemized deduction maximum phaseout
        as a decimal fraction of total itemized deduction (Pease)

        ID_prt : Itemized deduction phaseout rate (Pease)

        ID_Medical_frt : Deduction for medical expenses;
        floor as a decimal fraction of AGI

        ID_Medical_frt_add4aged : Addon for medical expenses deduction for
        elderly; addon as a decimal fraction of AGI

        ID_Casualty_frt : Deduction for casualty loss;
        floor as a decimal fraction of AGI

        ID_Miscellaneous_frt : Deduction for miscellaneous expenses;
        floor as a decimal fraction of AGI

        ID_Charity_crt_all : Deduction for all charitable contributions;
        ceiling as a decimal fraction of AGI

        ID_Charity_crt_noncash : Deduction for noncash charitable
        contributions; ceiling as a decimal fraction of AGI

        ID_Charity_frt : Disregard for charitable contributions;
        floor as a decimal fraction of AGI

    Taxpayer Characteristics:
        e17500 : Medical expenses

        e18400 : State and local taxes

        e18500 : Real-estate taxes

        e19200 : Interest paid

        e19800 : Charity cash contributions

        e20100 : Charity noncash contributions

        e20400 : Total miscellaneous expenses

        e20500 : Net [of disregard] casualty or theft loss

    Returns
    -------
    c04470 : Itemized deduction amount (and other intermediate variables)
    """
    posagi = max(c00100, 0.)
    # Medical
    medical_frt = ID_Medical_frt
    if age_head >= 65 or (MARS == 2 and age_spouse >= 65):
        medical_frt += ID_Medical_frt_add4aged
    c17750 = medical_frt * posagi
    c17000 = max(0., e17500 - c17750) * (1. - ID_Medical_HC)
    # State and local taxes
    c18300 = ((1. - ID_StateLocalTax_HC) * max(e18400, 0.) +
              (1. - ID_RealEstate_HC) * e18500)
    # Interest paid
    c19200 = e19200 * (1. - ID_InterestPaid_HC)
    # Charity
    lim30 = min(ID_Charity_crt_noncash * posagi, e20100)
    c19700 = min(ID_Charity_crt_all * posagi, lim30 + e19800)
    charity_floor = ID_Charity_frt * posagi  # floor is zero in present law
    c19700 = max(0., c19700 - charity_floor) * (1. - ID_Charity_HC)
    # Casualty
    if e20500 > 0.0:  # add back to e20500 the PUFCSV_YEAR disregard amount
        c37703 = e20500 + ID_Casualty_frt_in_pufcsv_year * posagi
    else:  # small pre-disregard e20500 values are assumed to be zero
        c37703 = 0.
    c20500 = (max(0., c37703 - ID_Casualty_frt * posagi) *
              (1. - ID_Casualty_HC))
    # Miscellaneous
    c20400 = e20400
    c20750 = ID_Miscellaneous_frt * posagi
    c20800 = max(0., c20400 - c20750) * (1. - ID_Miscellaneous_HC)
    # Gross Itemized Deductions
    c21060 = c17000 + c18300 + c19200 + c19700 + c20500 + c20800
    # Limitation on total itemized deductions
    nonlimited = c17000 + c20500
    limitstart = ID_ps[MARS - 1]
    if c21060 > nonlimited and c00100 > limitstart:
        dedmin = ID_crt * (c21060 - nonlimited)
        dedpho = ID_prt * max(0., posagi - limitstart)
        c21040 = min(dedmin, dedpho)
        c04470 = c21060 - c21040
    else:
        c21040 = 0.
        c04470 = c21060
    return (c17000, c18300, c20800, c21040, c21060, c04470)


@iterate_jit(nopython=True)
def AdditionalMedicareTax(e00200, MARS,
                          AMED_thd, _sey, AMED_trt,
                          FICA_mc_trt, FICA_ss_trt,
                          ptax_amc, _payrolltax):
    """
    AMED function: computes additional Medicare Tax as a part of payroll taxes

    Notes
    -----
    Tax Law Parameters:
        AMED_thd : Additional Medicare Tax earnings threshold

        AMED_trt : Additional Medicare Tax rate

        FICA_ss_trt : FICA Social Security tax rate

        FICA_mc_trt : FICA Medicare tax rate

    Taxpayer Charateristics:
        e00200 : Wages and salaries

        _sey : Self-employment income

    Returns
    -------
    ptax_amc : Additional Medicare Tax

    _payrolltax : payroll tax augmented by Additional Medicare Tax
    """
    # ratio of income subject to AMED tax = (1 - 0.5*(FICA_mc_trt+FICA_ss_trt)
    ptax_amc = AMED_trt * (max(0., e00200 - AMED_thd[MARS - 1]) +
                           max(0., max(0., _sey) *
                               (1. - 0.5 * (FICA_mc_trt + FICA_ss_trt)) -
                               max(0., AMED_thd[MARS - 1] - e00200)))
    _payrolltax = _payrolltax + ptax_amc
    return (ptax_amc, _payrolltax)


@iterate_jit(nopython=True)
def StdDed(DSI, _earned, STD, age_head, age_spouse, STD_Aged,
           MARS, MIDR, blind_head, blind_spouse, _standard):
    """
    StdDed function:

    Standard Deduction; Form 1040

    This function calculates standard deduction,
    including standard deduction for dependents, aged and bind.

    Notes
    -----
    Tax Law Parameters:
        STD : Standard deduction amount, filing status dependent

        STD_Aged : Additional standard deduction for blind and aged

    Taxpayer Characteristics:
        _earned : Form 2441 earned income amount

        e02400 : Gross Social Security Benefit

        DSI : Dependent Status Indicator:
            0 - not being claimed as a dependent
            1 - claimed as a dependent

        MIDR : Married filing separately itemized deductions
        requirement indicator:
            0 - not necessary to itemize because of filing status
            1 - necessary to itemize when filing separately

    Returns
    -------
    _standard
        Standard deduction amount for each taxpayer
        who files standard deduction. Otherwise value is zero.
    """
    # Calculate deduction for dependents
    if DSI == 1:
        c15100 = max(350. + _earned, STD[6])
        c04100 = min(STD[MARS - 1], c15100)
    else:
        c15100 = 0.
        if MIDR == 1:
            c04100 = 0.
        else:
            c04100 = STD[MARS - 1]
    # Calculate extra standard deduction for aged and blind
    _extrastd = blind_head + blind_spouse
    if age_head >= 65:
        _extrastd += 1
    if MARS == 2 and age_spouse >= 65:
        _extrastd += 1
    c15200 = _extrastd * STD_Aged[MARS - 1]
    # Compute the total standard deduction
    _standard = c04100 + c15200
    if (MARS == 3 or MARS == 6) and (MIDR == 1):
        _standard = 0.
    return _standard


@iterate_jit(nopython=True)
def Personal_Credit(c04500, MARS,
                    II_credit, II_credit_ps, II_credit_prt,
                    personal_credit):
    """
    Personal_Credit function: ...
    """
    # full amount as defined in the parameter
    personal_credit = II_credit[MARS - 1]
    # phaseout using taxable income
    if c04500 > II_credit_ps[MARS - 1]:
        credit_phaseout = II_credit_prt * (c04500 - II_credit_ps[MARS - 1])
    else:
        credit_phaseout = 0.
    personal_credit = max(0., personal_credit - credit_phaseout)
    return personal_credit


@iterate_jit(nopython=True)
def TaxInc(c00100, _standard, c21060, c21040, c04500, c04600, c02700,
           _feided, c04800, MARS, _feitax, _taxinc,
           II_rt1, II_rt2, II_rt3, II_rt4, II_rt5, II_rt6, II_rt7, II_rt8,
           II_brk1, II_brk2, II_brk3, II_brk4, II_brk5, II_brk6, II_brk7):
    """
    TaxInc function: ...
    """
    c04500 = max(0., c00100 - max(c21060 - c21040, _standard))
    c04800 = max(0., c04500 - c04600)
    # Some taxpayers iteimize only for AMT, not regular tax
    if c04800 > 0. and _feided > 0.:
        _taxinc = c04800 + c02700
    else:
        _taxinc = c04800
    if c04800 > 0. and _feided > 0.:
        _feitax = Taxes(_feided, MARS, 0.0, II_rt1, II_rt2, II_rt3, II_rt4,
                        II_rt5, II_rt6, II_rt7, II_rt8, II_brk1, II_brk2,
                        II_brk3, II_brk4, II_brk5, II_brk6, II_brk7)
    else:
        _feitax = 0.
    return (c04500, c04800, _taxinc, _feitax, _standard)


@iterate_jit(nopython=True)
def SchXYZTax(_taxinc, c04800, MARS, _xyztax, c05200, e00900, e26270,
              PT_rt1, PT_rt2, PT_rt3, PT_rt4, PT_rt5, PT_rt6, PT_rt7,
              PT_rt8, PT_brk1, PT_brk2, PT_brk3, PT_brk4, PT_brk5, PT_brk6,
              PT_brk7, II_rt1, II_rt2, II_rt3, II_rt4, II_rt5, II_rt6, II_rt7,
              II_rt8, II_brk1, II_brk2, II_brk3, II_brk4, II_brk5, II_brk6,
              II_brk7):
    """
    SchXYZTax uses the tax rates in Schedule X, Y, or Z, to compute a tax.
    """
    # separate non-negative _taxinc into two non-negative components,
    # doing this in a way so that the components add up to _taxinc
    pt_taxinc = max(0., e00900 + e26270)  # non-negative pass-through income
    if pt_taxinc >= _taxinc:
        pt_taxinc = _taxinc
        reg_taxinc = 0.
    else:
        # pt_taxinc is unchanged
        reg_taxinc = _taxinc - pt_taxinc
    # compute Schedule X,Y,Z tax using the two components of _taxinc,
    # stacking pass-through taxable income on top of regular taxable income
    if reg_taxinc > 0.:
        reg_tax = Taxes(reg_taxinc, MARS, 0.0,
                        II_rt1, II_rt2, II_rt3, II_rt4,
                        II_rt5, II_rt6, II_rt7, II_rt8, II_brk1, II_brk2,
                        II_brk3, II_brk4, II_brk5, II_brk6, II_brk7)
    else:
        reg_tax = 0.
    if pt_taxinc > 0.:
        pt_tax = Taxes(pt_taxinc, MARS, reg_taxinc,
                       PT_rt1, PT_rt2, PT_rt3, PT_rt4,
                       PT_rt5, PT_rt6, PT_rt7, PT_rt8, PT_brk1, PT_brk2,
                       PT_brk3, PT_brk4, PT_brk5, PT_brk6, PT_brk7)
    else:
        pt_tax = 0.
    _xyztax = reg_tax + pt_tax
    pt_tinc = max(0., e00900 + e26270)
    reg_c04800 = max(c04800 - pt_tinc, 0.)
    if reg_c04800 == 0.:
        pt_tinc = c04800
    if reg_c04800 > 0.:
        reg_c05200 = Taxes(reg_c04800, MARS, 0.0, II_rt1, II_rt2, II_rt3,
                           II_rt4, II_rt5, II_rt6, II_rt7, II_rt8,
                           II_brk1, II_brk2, II_brk3, II_brk4, II_brk5,
                           II_brk6, II_brk7)
    else:
        reg_c05200 = 0.
    if pt_tinc > 0.:
        pt_c05200 = Taxes(pt_tinc, MARS, reg_c04800, PT_rt1, PT_rt2, PT_rt3,
                          PT_rt4, PT_rt5, PT_rt6, PT_rt7, PT_rt8, PT_brk1,
                          PT_brk2, PT_brk3, PT_brk4, PT_brk5, PT_brk6, PT_brk7)
    else:
        pt_c05200 = 0.
    c05200 = reg_c05200 + pt_c05200
    return (_xyztax, c05200)


@iterate_jit(nopython=True)
def GainsTax(e00650, c01000, c04800, c23650, p23250, e01100, e58990,
             e24515, e24518, MARS, _taxinc, _xyztax, _feided, _feitax,
             II_rt1, II_rt2, II_rt3, II_rt4, II_rt5, II_rt6, II_rt7, II_rt8,
             II_brk1, II_brk2, II_brk3, II_brk4, II_brk5, II_brk6, II_brk7,
             CG_rt1, CG_rt2, CG_rt3, CG_rt4, CG_thd1, CG_thd2, CG_thd3,
             c24516, c24517, c24520, c05700, _taxbc):
    """
    GainsTax function implements (2015) Schedule D Tax Worksheet logic for
    the special taxation of long-term capital gains and qualified dividends
    """
    # pylint: disable=too-many-statements,too-many-branches
    if c01000 > 0. or c23650 > 0. or p23250 > 0. or e01100 > 0. or e00650 > 0.:
        hasqdivltcg = 1  # has qualified dividends or long-term capital gains
    else:
        hasqdivltcg = 0  # no qualified dividends or long-term capital gains

    if hasqdivltcg == 1:

        dwks1 = _taxinc
        dwks2 = e00650
        dwks3 = e58990
        dwks4 = 0.  # always assumed to be zero
        dwks5 = max(0., dwks3 - dwks4)
        dwks6 = max(0., dwks2 - dwks5)
        dwks7 = min(p23250, c23650)  # SchD lines 15 and 16, respectively
        # dwks8 = min(dwks3, dwks4)
        # dwks9 = max(0., dwks7 - dwks8)
        # BELOW TWO STATEMENTS ARE UNCLEAR IN LIGHT OF dwks9=... COMMENT
        if e01100 > 0.:
            c24510 = e01100
        else:
            c24510 = max(0., dwks7) + e01100
        dwks9 = max(0., c24510 - min(0., e58990))
        # ABOVE TWO STATEMENTS ARE UNCLEAR IN LIGHT OF dwks9=... COMMENT
        dwks10 = dwks6 + dwks9
        dwks11 = e24515 + e24518  # SchD lines 18 and 19, respectively
        dwks12 = min(dwks9, dwks11)
        dwks13 = dwks10 - dwks12
        dwks14 = max(0., dwks1 - dwks13)
        dwks16 = min(CG_thd1[MARS - 1], dwks1)
        dwks17 = min(dwks14, dwks16)
        dwks18 = max(0., dwks1 - dwks10)
        dwks19 = max(dwks17, dwks18)
        dwks20 = dwks16 - dwks17
        lowest_rate_tax = CG_rt1 * dwks20
        # break in worksheet lines
        dwks21 = min(dwks1, dwks13)
        dwks22 = dwks20
        dwks23 = max(0., dwks21 - dwks22)
        dwks25 = min(CG_thd2[MARS - 1], dwks1)
        dwks26 = dwks19 + dwks20
        dwks27 = max(0., dwks25 - dwks26)
        dwks28 = min(dwks23, dwks27)
        dwks29 = CG_rt2 * dwks28
        dwks30 = dwks22 + dwks28
        dwks31 = dwks21 - dwks30
        dwks32 = CG_rt3 * dwks31
        hi_base = max(0., dwks31 - CG_thd3[MARS - 1])
        hi_incremental_rate = CG_rt4 - CG_rt3
        highest_rate_incremental_tax = hi_incremental_rate * hi_base
        # break in worksheet lines
        dwks33 = min(dwks9, e24518)
        dwks34 = dwks10 + dwks19
        dwks36 = max(0., dwks34 - dwks1)
        dwks37 = max(0., dwks33 - dwks36)
        dwks38 = 0.25 * dwks37
        # break in worksheet lines
        dwks39 = dwks19 + dwks20 + dwks28 + dwks31 + dwks37
        dwks40 = dwks1 - dwks39
        dwks41 = 0.28 * dwks40
        dwks42 = Taxes(dwks19, MARS, 0.0, II_rt1, II_rt2, II_rt3, II_rt4,
                       II_rt5, II_rt6, II_rt7, II_rt8, II_brk1, II_brk2,
                       II_brk3, II_brk4, II_brk5, II_brk6, II_brk7)
        dwks43 = (dwks29 + dwks32 + dwks38 + dwks41 + dwks42 +
                  lowest_rate_tax + highest_rate_incremental_tax)
        dwks44 = _xyztax
        dwks45 = min(dwks43, dwks44)

        c24580 = dwks45
        c24516 = dwks10
        c24517 = dwks13
        c24520 = dwks14

    else:  # if hasqdivltcg is zero

        c24580 = _xyztax
        c24516 = max(0., min(p23250, c23650)) + e01100
        c24517 = 0.
        c24520 = 0.

    # final calculations done no matter what the value of hasqdivltcg
    if c04800 > 0. and _feided > 0.:
        c05100 = max(0., c24580 - _feitax)
    else:
        c05100 = c24580

    # Form 4972, Lump Sum Distributions
    c05700 = 0.

    _taxbc = c05700 + c05100
    return (c24516, c24517, c24520, c05700, _taxbc)


@iterate_jit(nopython=True)
def AMTInc(e07300, c24517, _standard, f6251, c00100, c18300, _taxbc,
           c04470, c17000, c20800, c21040, c02700, e24515, MARS, _sep,
           c24520, c05700, e62900, e00700, c24516, age_head, _earned,
           cmbtp_itemizer, cmbtp_standard,
           KT_c_Age, AMT_tthd, AMT_thd_MarriedS,
           AMT_em, AMT_prt, AMT_trt1, AMT_trt2,
           AMT_Child_em, AMT_em_ps, AMT_em_pe,
           AMT_CG_thd1, AMT_CG_thd2, AMT_CG_thd3, AMT_CG_rt1, AMT_CG_rt2,
           AMT_CG_rt3, AMT_CG_rt4, c05800, c09600, c62100):

    """
    AMTInc function computes Alternative Minimum Tax taxable income
    """
    # pylint: disable=too-many-statements,too-many-branches
    c62720 = c24517
    c60260 = e00700
    c62730 = e24515
    if _standard == 0.0:
        if f6251 == 1:
            cmbtp = cmbtp_itemizer
        else:
            cmbtp = 0.
        c62100 = (c00100 - c04470 +
                  max(0., min(c17000, 0.025 * c00100)) +
                  c18300 -
                  c60260 + c20800 - c21040)
        c62100 += cmbtp
    if _standard > 0.0:
        if f6251 == 1:
            cmbtp = cmbtp_standard
        else:
            cmbtp = 0.
        c62100 = c00100 - c60260
        c62100 += cmbtp
    if MARS == 3 or MARS == 6:
        amtsepadd = max(0.,
                        min(AMT_thd_MarriedS, 0.25 * (c62100 - AMT_em_pe)))
    else:
        amtsepadd = 0.
    c62100 = c62100 + amtsepadd
    c62600 = max(0., AMT_em[MARS - 1] - AMT_prt *
                 max(0., c62100 - AMT_em_ps[MARS - 1]))
    if age_head != 0 and age_head < KT_c_Age:
        c62600 = min(c62600, _earned + AMT_Child_em)
    c62700 = max(0., c62100 - c62600)
    if c02700 > 0.:
        alminc = max(0., c62100 - c62600)
        amtfei = (AMT_trt1 * c02700 + AMT_trt2 *
                  max(0., (c02700 - (AMT_tthd / _sep))))
    else:
        alminc = c62700
        amtfei = 0.
    c62780 = (AMT_trt1 * alminc + AMT_trt2 *
              max(0., (alminc - (AMT_tthd / _sep) - amtfei)))
    if f6251 == 1:
        c62900 = e62900
    else:
        c62900 = e07300
    if c24516 == 0.:
        c62740 = c62720 + c62730
    else:
        c62740 = min(max(0., c24516), c62720 + c62730)
    ngamty = max(0., alminc - c62740)
    c62745 = (AMT_trt1 * ngamty +
              AMT_trt2 * max(0., (ngamty - (AMT_tthd / _sep))))
    # Capital Gain for AMT
    tamt2 = 0.
    amt5pc = 0.
    line45 = max(0., AMT_CG_thd1[MARS - 1] - c24520)
    line46 = min(alminc, c62720)
    line47 = min(line45, line46)
    line48 = min(alminc, c62720) - line47
    amt15pc = min(line48, max(0., AMT_CG_thd2[MARS - 1] - c24520 - line45))
    amt_xtr = min(line48, max(0., AMT_CG_thd3[MARS - 1] - c24520 - line45))

    if ngamty != (amt15pc + line47):
        amt20pc = line46 - amt15pc - line47
        amtxtrpc = max(0., amt15pc - amt_xtr)
    else:
        amt20pc = 0.
        amtxtrpc = 0.

    if c62740 != 0.:
        amt25pc = max(0., alminc - ngamty - line46)
    else:
        amt25pc = 0.
    c62747 = AMT_CG_rt1 * amt5pc
    c62755 = AMT_CG_rt2 * amt15pc
    c62760 = AMT_CG_rt3 * amt20pc
    amt_xtr = AMT_CG_rt4 * amtxtrpc
    c62770 = 0.25 * amt25pc  # tax rate on "Unrecaptured Schedule E Gain"
    # tamt2 is the amount of line62 without 42 being added
    tamt2 = c62747 + c62755 + c62760 + c62770 + amt_xtr
    c62800 = min(c62780, c62745 + tamt2 - amtfei)
    c63000 = c62800 - c62900
    c63100 = _taxbc - e07300 - c05700
    c63100 = max(0., c63100)
    c63200 = max(0., c63000 - c63100)
    c09600 = c63200
    c05800 = _taxbc + c63200
    return (c62100, c09600, c05800)


@iterate_jit(nopython=True)
def NetInvIncTax(e00300, e00600, e02000, e26270, c01000,
                 c00100, _feided, NIIT_thd, MARS, NIIT_trt, NIIT):
    """
    NetInvIncTax function computes Net Investment Income Tax amount
    (assume all annuity income is excluded from net investment income)
    """
    modAGI = c00100 + _feided
    NII = max(0., e00300 + e00600 + (e02000 - e26270) + c01000)
    NIIT = NIIT_trt * min(NII, max(0., modAGI - NIIT_thd[MARS - 1]))
    return NIIT


@iterate_jit(nopython=True)
def F2441(MARS, _earned_p, _earned_s, f2441, DCC_c, e32800,
          _exact, c00100, CDCC_ps, CDCC_crt, c05800, e07300, c07180):
    """
    Form 2441 calculation of child & dependent care expense credit, c07180
    """
    c32880 = _earned_p  # earned income of taxpayer
    if MARS == 2:
        c32890 = _earned_s  # earned income of spouse, if present
    else:
        c32890 = _earned_p
    dclim = min(f2441, 2) * DCC_c
    # care expenses are limited by policy
    c32800 = max(0., min(e32800, dclim))
    # credit is limited to minimum of individuals' earned income
    c33000 = max(0., min(c32800, min(c32880, c32890)))
    # credit is limited by AGI-related fraction
    if _exact == 1:
        tratio = math.ceil(max(((c00100 - CDCC_ps) / 2000.), 0.))
        c33200 = c33000 * 0.01 * max(20., CDCC_crt - min(15., tratio))
    else:
        c33200 = c33000 * 0.01 * max(20., CDCC_crt -
                                     max(((c00100 - CDCC_ps) / 2000.), 0.))
    # credit is limited by tax liability
    c07180 = min(max(0., c05800 - e07300), c33200)
    return c07180


@iterate_jit(nopython=True)
def EITC(MARS, DSI, EIC, c00100, e00300, e00400, e00600, c01000,
         p25470, e27200, age_head, age_spouse, _earned,
         EITC_ps, EITC_MinEligAge, EITC_MaxEligAge, EITC_ps_MarriedJ,
         EITC_rt, EITC_c, EITC_prt, EITC_InvestIncome_c,
         c59660):
    """
    EITC function computes EITC amount, c59660
    """
    # pylint: disable=too-many-branches
    pre_eitc = 0.
    eitc_agi = c00100 + e00400
    if MARS == 2:
        val_ymax = EITC_ps[EIC] + EITC_ps_MarriedJ[EIC]
    elif MARS == 1 or MARS == 4 or MARS == 5 or MARS == 7:
        val_ymax = EITC_ps[EIC]
    else:
        val_ymax = 0.
    if MARS == 1 or MARS == 4 or MARS == 5 or MARS == 2 or MARS == 7:
        c59660 = min(EITC_rt[EIC] * _earned, EITC_c[EIC])
        pre_eitc = c59660
    if (MARS != 3 and MARS != 6 and
            (eitc_agi > val_ymax or _earned > val_ymax)):
        pre_eitc = max(0., EITC_c[EIC] - EITC_prt[EIC] *
                       (max(0., max(eitc_agi, _earned) - val_ymax)))
        pre_eitc = min(pre_eitc, c59660)
    if MARS != 3 and MARS != 6:
        dy = (e00400 + e00300 + e00600 +
              max(0., c01000) + max(0., 0. - p25470) + max(0., e27200))
    else:
        dy = 0.
    if MARS != 3 and MARS != 6 and dy > EITC_InvestIncome_c:
        pre_eitc = 0.

    if DSI == 1:
        pre_eitc = 0.

    if EIC == 0:
        # enforce age eligibility rule for those with no EITC-eligible children
        # (assume that an unknown age_* value implies EITC age eligibility)
        # pylint: disable=bad-continuation
        if MARS == 2:
            if (age_head >= EITC_MinEligAge and
                age_head <= EITC_MaxEligAge) or \
               (age_spouse >= EITC_MinEligAge and
                age_spouse <= EITC_MaxEligAge) or \
               age_head == 0 or \
               age_spouse == 0:
                c59660 = pre_eitc
            else:
                c59660 = 0.
        else:
            if (age_head >= EITC_MinEligAge and
                age_head <= EITC_MaxEligAge) or \
               age_head == 0:
                c59660 = pre_eitc
            else:
                c59660 = 0.
    else:
        c59660 = pre_eitc
    return c59660


@iterate_jit(nopython=True)
def ChildTaxCredit(n24, MARS, c00100, _feided, _exact,
                   CTC_c, CTC_ps, CTC_prt, prectc):
    """
    ChildTaxCredit function computes prectc amount
    """
    prectc = CTC_c * n24
    ctc_agi = c00100 + _feided
    if ctc_agi > CTC_ps[MARS - 1]:
        excess = ctc_agi - CTC_ps[MARS - 1]
        if _exact == 1:
            excess = 1000. * math.ceil(excess / 1000.)
        prectc = max(0., prectc - CTC_prt * excess)
    return prectc
<<<<<<< HEAD


@iterate_jit(nopython=True)
def AmOppCreditBase(p87482, e87487, e87492, e87497, p87521, c87521):
    """
    American Opportunity Credit (Form 8863) base amount, c87521

    This function calculates American Opportunity Credit
    for up to four eligible students.
    """
    # Expense should not exceed the cap of $4000.
    c87482 = max(0., min(p87482, 4000.))
    c87487 = max(0., min(e87487, 4000.))
    c87492 = max(0., min(e87492, 4000.))
    c87497 = max(0., min(e87497, 4000.))
    # Credit calculated as 100% of the first $2000 expense plus
    # 25% of amount exceeding $2000.
    if max(0., c87482 - 2000.) == 0.:
        c87483 = c87482
    else:
        c87483 = 2000. + 0.25 * max(0., c87482 - 2000.)
    if max(0., c87487 - 2000.) == 0.:
        c87488 = c87487
    else:
        c87488 = 2000 + 0.25 * max(0., c87487 - 2000)
    if max(0., c87492 - 2000.) == 0.:
        c87493 = c87492
    else:
        c87493 = 2000. + 0.25 * max(0., c87492 - 2000.)
    if max(0., c87497 - 2000.) == 0.:
        c87498 = c87497
    else:
        c87498 = 2000. + 0.25 * max(0., c87497 - 2000.)
    # Sum of credits of all four students.
    c87521 = c87483 + c87488 + c87493 + c87498
    # Return larger of p87521 and c87521.
    if p87521 > c87521:
        c87521 = p87521
    return c87521


@iterate_jit(nopython=True)
def LLC(e87530, LLC_Expense_c, c87550):
    """
    Lifetime Learning Credit (Form 8863) amount, c87550

    Notes
    -----
    Tax Law Parameters that are not parameterized:

        0.2 : Lifetime Learning Credit ratio against expense

    Tax Law Parameters that are parameterized:

        LLC_Expense_c : Lifetime Learning Credit expense limit

        ETC_pe_Married : Education Tax Credit phaseout end for married

        ETC_pe_Single : Education Tax Credit phaseout end for single

    Taxpayer Charateristics:

        e87530 : Lifetime Learning Credit total qualified expenses

        e07300 : Foreign tax credit - Form 1116

        c07180 : Child/dependent care expense credit - Form 2441

        c07200 : Schedule R credit

    Returns
    -------
        c87550 : Lifetime Learning Credit amount
    """
    c87550 = 0.2 * min(e87530, LLC_Expense_c)
    return c87550
=======
>>>>>>> be55c2c0


@iterate_jit(nopython=True)
def AmOppCreditParts(p87521, _num, c00100, c10960, c87668):
    """
    American Opportunity Credit (Form 8863) nonrefundable (c87668) and
                                            refundable (c10960) parts
    Logic corresponds to Form 8863, Part I

    This function applies a phaseout to the Form 8863, line 1,
    American Opportunity Credit amount, p87521, and then applies
    the 0.4 refundable rate.

    Notes
    -----
    Tax Law Parameters that are not parameterized:

        90000 : American Opportunity Credit phaseout income base

        10000 : American Opportunity Credit phaseout income range length

        1/1000 : American Opportunity Credit phaseout rate

        0.4 : American Opportunity Credit refundable rate

    Parameters
    ----------
        p87521 : total tentative American Opportunity Credit for all students,
                 Form 8863, line 1

        _num : number of people filing jointly

        c00100 : AGI

    Returns
    -------
        c10960 : Refundable part of American Opportunity Credit

        c87668 : Tentative nonrefundable part of American Opportunity Credit
    """
    if p87521 > 0.:
        c87658 = max(0., 90000. * _num - c00100)
        c87660 = 10000. * _num
        c87662 = 1000. * min(1., c87658 / c87660)
        c87664 = c87662 * p87521 / 1000.
        c10960 = 0.4 * c87664
        c87668 = c87664 - c10960
    else:
        c10960 = 0.
        c87668 = 0.
    return (c10960, c87668)


@iterate_jit(nopython=True)
def SchR(age_head, age_spouse, MARS, c00100,
         c05800, e07300, c07180, e02400, c02500, e01500, e01700,
         c07200):
    """
    Calculate Schedule R credit for the elderly and the disabled, c07200

    Note that all Schedule R policy parameters are not inflation indexed.

    Note that all Schedule R policy parameters are hard-coded, and therefore,
    are not able to be changed using Policy class parameters.
    """
    if age_head >= 65 or (MARS == 2 and age_spouse >= 65):
        # calculate credit assuming nobody is disabled (so line12 = line10)
        if MARS == 2:
            if age_head >= 65 and age_spouse >= 65:
                schr12 = 7500.
            else:
                schr12 = 5000.
            schr15 = 10000.
        elif MARS == 3:
            schr12 = 3750.
            schr15 = 5000.
        elif MARS == 1 or MARS == 4:
            schr12 = 5000.
            schr15 = 7500.
        else:
            schr12 = 0.
            schr15 = 0.
        # nontaxable portion of OASDI benefits, line 13a
        schr13a = max(0., e02400 - c02500)
        # nontaxable portion of pension benefits, line 13b
        # NOTE: the following approximation (required because of inadequate IRS
        #       data) will be accurate if all pensions are partially taxable
        #       or if all pensions are fully taxable.  But if a filing unit
        #       receives at least one partially taxable pension and at least
        #       one fully taxable pension, then the following approximation
        #       is not exactly correct.
        schr13b = max(0., e01500 - e01700)
        schr13c = schr13a + schr13b
        schr16 = max(0., c00100 - schr15)
        schr17 = 0.5 * schr16
        schr18 = schr13c + schr17
        schr19 = max(0., schr12 - schr18)
        schr20 = 0.15 * schr19
        schr21 = max(0., (c05800 - e07300 - c07180))
        c07200 = min(schr20, schr21)
    else:  # if not calculating Schedule R credit
        c07200 = 0.
    return c07200


@iterate_jit(nopython=True)
def EducationTaxCredit(e87530, MARS, c00100, _num, c05800,
                       e07300, c07180, c07200, c87668,
                       LLC_Expense_c, ETC_pe_Single, ETC_pe_Married,
                       c07230):
    """
    Education Tax Credit (Form 8863) nonrefundable amount, c07230
    Logic corresponds to Form 8863, Part II

    Notes
    -----
    Tax Law Parameters that are not parameterized:

        0.2 : Lifetime Learning Credit ratio against expense

    Tax Law Parameters that are parameterized:

        LLC_Expense_c : Lifetime Learning Credit expense limit

        ETC_pe_Married : Education Tax Credit phaseout end for married

        ETC_pe_Single : Education Tax Credit phaseout end for single

    Taxpayer Charateristics:

        e87530 : Lifetime Learning Credit total qualified expenses,
                 Form 8863, line 10

        e07300 : Foreign tax credit - Form 1116

        c07180 : Child/dependent care expense credit - Form 2441

        c07200 : Schedule R credit

    Returns
    -------
    c07230 : Education Tax Credit (Form 8863) nonrefundable amount
    """
    c87560 = 0.2 * min(e87530, LLC_Expense_c)
    if MARS == 2:
        c87570 = ETC_pe_Married * 1000.
    else:
        c87570 = ETC_pe_Single * 1000.
    c87590 = max(0., c87570 - c00100)
    c87600 = 10000. * _num
    c87610 = min(1., c87590 / c87600)
    c87620 = c87560 * c87610
    xline4 = max(0., c05800 - (e07300 + c07180 + c07200))
    xline5 = min(c87620, xline4)
    xline9 = max(0., c05800 - (e07300 + c07180 + c07200 + xline5))
    xline10 = min(c87668, xline9)
    c87680 = xline5 + xline10
    c07230 = c87680
    return c07230


@iterate_jit(nopython=True)
def NonrefundableCredits(c05800, e07240, e07260, e07300, e07600,
                         c07180, c07200, c07220, c07230, c07240,
                         prectc, c07300, c07600, _avail):
    """
    NonRefundableCredits function serially applies credits to tax liability
    """
    # apply tax credits to tax liability in order they are on 2015 1040 form
    _avail = c05800
    c07300 = min(e07300, _avail)  # Foreign tax credit - Form 1116
    _avail = _avail - c07300
    c07180 = min(c07180, _avail)  # Child & dependent care expense credit
    _avail = _avail - c07180
    c07230 = min(c07230, _avail)  # Education tax credit
    _avail = _avail - c07230
    c07240 = min(e07240, _avail)  # Retirement savings credit - Form 8880
    _avail = _avail - c07240
    c07220 = min(prectc, _avail)  # Child tax credit
    _avail = _avail - c07220
    c07260 = min(e07260, _avail)  # Residential energy credit - Form 5695
    _avail = _avail - c07260
    c07600 = min(e07600, _avail)  # Prior year minimum tax credit - Form 8801
    _avail = _avail - c07600
    c07200 = min(c07200, _avail)  # Schedule R credit
    _avail = _avail - c07200
    return (c07220, c07230, c07240, c07300, c07600, _avail)


@iterate_jit(nopython=True)
def AdditionalCTC(n24, prectc, _earned, c07220, ptax_was,
                  ACTC_Income_thd, ACTC_rt, ACTC_ChildNum,
                  ALD_SelfEmploymentTax_HC,
                  c03260, e09800, c59660, e11200, c11070):
    """
    AdditionalCTC function calculates Additional (refundable) Child Tax Credit
    """
    c82925 = 0.
    c82930 = 0.
    c82935 = 0.
    c82880 = 0.
    c82885 = 0.
    c82890 = 0.
    c82900 = 0.
    c82905 = 0.
    c82910 = 0.
    c82915 = 0.
    c82920 = 0.
    c82937 = 0.
    c82940 = 0.
    c11070 = 0.
    # Part I of 2005 Form 8812
    if n24 > 0:
        c82925 = prectc
        c82930 = c07220
        c82935 = c82925 - c82930
        # CTC not applied to tax
        c82880 = max(0., _earned)
        c82885 = max(0., c82880 - ACTC_Income_thd)
        c82890 = ACTC_rt * c82885
    # Part II of 2005 Form 8812
    if n24 >= ACTC_ChildNum and c82890 < c82935:
        c82900 = 0.5 * ptax_was
        c82905 = (1. - ALD_SelfEmploymentTax_HC) * c03260 + e09800
        c82910 = c82900 + c82905
        c82915 = c59660 + e11200
        c82920 = max(0., c82910 - c82915)
        c82937 = max(c82890, c82920)
    # Part II of 2005 Form 8812
    if n24 > 0 and n24 <= 2 and c82890 > 0:
        c82940 = min(c82890, c82935)
    if n24 > 2:
        if c82890 >= c82935:
            c82940 = c82935
        else:
            c82940 = min(c82935, c82937)
    c11070 = c82940
    return c11070


@iterate_jit(nopython=True)
def C1040(e07400, c07200, c07220, c07230, c07300, c07240,
          e07260, c07600, p08000, c05800, e09900, ptax_sey, e09800,
          e09700, c07180, NIIT, _othertax, c07100, c09200):
    """
    C1040 function: ...
    """
    # Credits 1040 line 48
    c07100 = (c07180 + c07200 + c07600 + c07300 + e07400 + c07220 + p08000 +
              c07230 + c07240 + e07260)
    c07100 = min(c07100, c05800)
    # Tax After credits 1040 line 52
    c08795 = max(0., c05800 - c07100)
    # Tax before refundable credits
    _othertax = e09900 + ptax_sey + e09800 + NIIT
    c09200 = _othertax + c08795
    c09200 += e09700  # assuming year tax year is after 2009
    return (c07100, c09200, _othertax)


@iterate_jit(nopython=True)
def DecomposeEITC(c59660, c07100, c08800, c05800, _avail, _othertax):
    """
    DecomposeEITC function ...
    """
    c59680 = min(c59660, _avail)
    _avail = max(0., _avail - c59680) + _othertax
    c07150 = min(c07100 + c59680, c05800)
    c08800 = c05800 - c07150
    return (c08800, _avail)


@iterate_jit(nopython=True)
def IITAX(c09200, c59660, c11070, c10960, _eitc,
          _payrolltax, personal_credit, n24, _iitax, _combined, _refund,
          CTC_additional, CTC_additional_ps, CTC_additional_prt, c00100,
          _sep, MARS):
    """
    IITAX function: ...
    """
    _refund = c59660 + c11070 + c10960 + personal_credit
    _iitax = c09200 - _refund
    _combined = _iitax + _payrolltax
    potential_add_CTC = max(0., min(_combined, CTC_additional * n24))
    phaseout = (c00100 -
                CTC_additional_ps[MARS - 1]) * (CTC_additional_prt / _sep)
    final_add_CTC = max(0., potential_add_CTC - max(0., phaseout))

    _iitax = _iitax - final_add_CTC
    # updated combined tax liabilities after applying the credit
    _combined = _iitax + _payrolltax
    _refund = _refund + final_add_CTC
    _eitc = c59660
    return (_eitc, _refund, _iitax, _combined)


@jit(nopython=True)
def Taxes(income, MARS, tbrk_base,
          rate1, rate2, rate3, rate4, rate5, rate6, rate7, rate8,
          tbrk1, tbrk2, tbrk3, tbrk4, tbrk5, tbrk6, tbrk7):
    """
    Taxes function returns tax amount given the progressive tax rate
    schedule specified by the rate* and (upper) tbrk* parameters and
    given income, filing status (MARS), and tax bracket base (tbrk_base).
    """
    if tbrk_base > 0.:
        brk1 = max(tbrk1[MARS - 1] - tbrk_base, 0.)
        brk2 = max(tbrk2[MARS - 1] - tbrk_base, 0.)
        brk3 = max(tbrk3[MARS - 1] - tbrk_base, 0.)
        brk4 = max(tbrk4[MARS - 1] - tbrk_base, 0.)
        brk5 = max(tbrk5[MARS - 1] - tbrk_base, 0.)
        brk6 = max(tbrk6[MARS - 1] - tbrk_base, 0.)
        brk7 = max(tbrk7[MARS - 1] - tbrk_base, 0.)
    else:
        brk1 = tbrk1[MARS - 1]
        brk2 = tbrk2[MARS - 1]
        brk3 = tbrk3[MARS - 1]
        brk4 = tbrk4[MARS - 1]
        brk5 = tbrk5[MARS - 1]
        brk6 = tbrk6[MARS - 1]
        brk7 = tbrk7[MARS - 1]
    return (rate1 * min(income, brk1) +
            rate2 * min(brk2 - brk1, max(0., income - brk1)) +
            rate3 * min(brk3 - brk2, max(0., income - brk2)) +
            rate4 * min(brk4 - brk3, max(0., income - brk3)) +
            rate5 * min(brk5 - brk4, max(0., income - brk4)) +
            rate6 * min(brk6 - brk5, max(0., income - brk5)) +
            rate7 * min(brk7 - brk6, max(0., income - brk6)) +
            rate8 * max(0., income - brk7))


@iterate_jit(nopython=True)
def ExpandIncome(ptax_was, e02400, c02500, c00100, e00400, _expanded_income):
    """
    ExpandIncome function: calculates and returns _expanded_income.

    Note: if behavioral responses to a policy reform are specified, then be
    sure this function is called after the behavioral responses are calculated.
    """
    employer_share = 0.5 * ptax_was  # share of payroll tax on wages & salary
    non_taxable_ss_benefits = e02400 - c02500
    _expanded_income = (c00100 +  # adjusted gross income
                        e00400 +  # non-taxable interest income
                        non_taxable_ss_benefits +
                        employer_share)
    return _expanded_income


@iterate_jit(nopython=True)
def FairShareTax(c00100, _iitax, _combined, ptax_was, ptax_sey, ptax_amc,
                 NIIT, MARS, FST_AGI_trt, FST_AGI_thd_hi, FST_AGI_thd_lo,
                 fst):
    """

    Parameters
    ----------
    c00100: AGI
    _iitax: Individual Income Tax
    ptax_was: Payroll tax on wages and salaries
    ptax_sey: Self-employment tax
    ptax_amc: Additional medicare tax on high earnings
    NIIT: Net Investment Income Tax
    MARS: Marital Status
    FST_AGI_trt: Percent of AGI the tentative FST will be. Default = 0.0
    FST_AGI_thd_lo: Minimum AGI needed to be subjected to this tax. Default =
    500000 for married filing separately, 1000000 for all others
    FST_AGI_thd_hi: Level of AGI where the tax is fully phased in. If there is
    no phase in, it is equivalent to FST_AGI_thd_lo
    _combined: Combined individual and payroll tax liabilites
    fst

    Returns
    -------
    fst: Fair Share Tax

    """
    # Only compute if the unit's AGI is above minimum threshold
    if c00100 >= FST_AGI_thd_lo[MARS - 1]:
        tentFST = c00100 * FST_AGI_trt
        employee_share = 0.5 * ptax_was + 0.5 * ptax_sey + ptax_amc
        # If the unit's AGI is above FST_thd_hi or there is no phase in
        # their FST will be the entirety of tentFST less taxes
        if (c00100 >= FST_AGI_thd_hi[MARS - 1] or
            FST_AGI_thd_hi[MARS - 1] == FST_AGI_thd_lo[MARS - 1]):
            fst = max(tentFST - _iitax - employee_share - NIIT, 0.0)
        # Otherwise the tax is phased in
        else:
            fst = max(((c00100 - FST_AGI_thd_lo[MARS - 1]) /
                      (FST_AGI_thd_hi[MARS - 1] - FST_AGI_thd_lo[MARS - 1])) *
                      (tentFST - _iitax - employee_share - NIIT), 0.0)
    else:
        fst = 0.0
    _combined += fst
    _iitax += fst

    return fst, _combined, _iitax


def BenefitSurtax(calc):
    """
    BenefitSurtax function: computes itemized-deduction-benefit surtax and
    adds the surtax amount to income tax and combined tax liabilities.
    """
    if calc.policy.ID_BenefitSurtax_crt != 1.:
        # compute income tax liability with no itemized deductions allowed for
        # the types of itemized deductions covered under the BenefitSurtax
        no_ID_calc = copy.deepcopy(calc)
        if calc.policy.ID_BenefitSurtax_Switch[0]:
            no_ID_calc.policy.ID_Medical_HC = 1.
        if calc.policy.ID_BenefitSurtax_Switch[1]:
            no_ID_calc.policy.ID_StateLocalTax_HC = 1.
        if calc.policy.ID_BenefitSurtax_Switch[2]:
            no_ID_calc.policy.ID_RealEstate_HC = 1.
        if calc.policy.ID_BenefitSurtax_Switch[3]:
            no_ID_calc.policy.ID_Casualty_HC = 1.
        if calc.policy.ID_BenefitSurtax_Switch[4]:
            no_ID_calc.policy.ID_Miscellaneous_HC = 1.
        if calc.policy.ID_BenefitSurtax_Switch[5]:
            no_ID_calc.policy.ID_InterestPaid_HC = 1.
        if calc.policy.ID_BenefitSurtax_Switch[6]:
            no_ID_calc.policy.ID_Charity_HC = 1.
        no_ID_calc.calc_one_year()
        # compute surtax amount and add to income and combined taxes
        # pylint: disable=protected-access
        benefit_amount = np.where(
            no_ID_calc.records._iitax - calc.records._iitax > 0.,
            no_ID_calc.records._iitax - calc.records._iitax, 0.)
        benefit_deduction = (calc.policy.ID_BenefitSurtax_crt *
                             calc.records.c00100)
        benefit_exemption = \
            calc.policy.ID_BenefitSurtax_em[calc.records.MARS - 1]
        calc.records._surtax[:] = calc.policy.ID_BenefitSurtax_trt * np.where(
            benefit_amount > (benefit_deduction + benefit_exemption),
            benefit_amount - (benefit_deduction + benefit_exemption), 0.)
        calc.records._iitax += calc.records._surtax
        calc.records._combined += calc.records._surtax<|MERGE_RESOLUTION|>--- conflicted
+++ resolved
@@ -850,85 +850,6 @@
             excess = 1000. * math.ceil(excess / 1000.)
         prectc = max(0., prectc - CTC_prt * excess)
     return prectc
-<<<<<<< HEAD
-
-
-@iterate_jit(nopython=True)
-def AmOppCreditBase(p87482, e87487, e87492, e87497, p87521, c87521):
-    """
-    American Opportunity Credit (Form 8863) base amount, c87521
-
-    This function calculates American Opportunity Credit
-    for up to four eligible students.
-    """
-    # Expense should not exceed the cap of $4000.
-    c87482 = max(0., min(p87482, 4000.))
-    c87487 = max(0., min(e87487, 4000.))
-    c87492 = max(0., min(e87492, 4000.))
-    c87497 = max(0., min(e87497, 4000.))
-    # Credit calculated as 100% of the first $2000 expense plus
-    # 25% of amount exceeding $2000.
-    if max(0., c87482 - 2000.) == 0.:
-        c87483 = c87482
-    else:
-        c87483 = 2000. + 0.25 * max(0., c87482 - 2000.)
-    if max(0., c87487 - 2000.) == 0.:
-        c87488 = c87487
-    else:
-        c87488 = 2000 + 0.25 * max(0., c87487 - 2000)
-    if max(0., c87492 - 2000.) == 0.:
-        c87493 = c87492
-    else:
-        c87493 = 2000. + 0.25 * max(0., c87492 - 2000.)
-    if max(0., c87497 - 2000.) == 0.:
-        c87498 = c87497
-    else:
-        c87498 = 2000. + 0.25 * max(0., c87497 - 2000.)
-    # Sum of credits of all four students.
-    c87521 = c87483 + c87488 + c87493 + c87498
-    # Return larger of p87521 and c87521.
-    if p87521 > c87521:
-        c87521 = p87521
-    return c87521
-
-
-@iterate_jit(nopython=True)
-def LLC(e87530, LLC_Expense_c, c87550):
-    """
-    Lifetime Learning Credit (Form 8863) amount, c87550
-
-    Notes
-    -----
-    Tax Law Parameters that are not parameterized:
-
-        0.2 : Lifetime Learning Credit ratio against expense
-
-    Tax Law Parameters that are parameterized:
-
-        LLC_Expense_c : Lifetime Learning Credit expense limit
-
-        ETC_pe_Married : Education Tax Credit phaseout end for married
-
-        ETC_pe_Single : Education Tax Credit phaseout end for single
-
-    Taxpayer Charateristics:
-
-        e87530 : Lifetime Learning Credit total qualified expenses
-
-        e07300 : Foreign tax credit - Form 1116
-
-        c07180 : Child/dependent care expense credit - Form 2441
-
-        c07200 : Schedule R credit
-
-    Returns
-    -------
-        c87550 : Lifetime Learning Credit amount
-    """
-    c87550 = 0.2 * min(e87530, LLC_Expense_c)
-    return c87550
-=======
->>>>>>> be55c2c0
 
 
 @iterate_jit(nopython=True)
@@ -1277,56 +1198,6 @@
     return _expanded_income
 
 
-@iterate_jit(nopython=True)
-def FairShareTax(c00100, _iitax, _combined, ptax_was, ptax_sey, ptax_amc,
-                 NIIT, MARS, FST_AGI_trt, FST_AGI_thd_hi, FST_AGI_thd_lo,
-                 fst):
-    """
-
-    Parameters
-    ----------
-    c00100: AGI
-    _iitax: Individual Income Tax
-    ptax_was: Payroll tax on wages and salaries
-    ptax_sey: Self-employment tax
-    ptax_amc: Additional medicare tax on high earnings
-    NIIT: Net Investment Income Tax
-    MARS: Marital Status
-    FST_AGI_trt: Percent of AGI the tentative FST will be. Default = 0.0
-    FST_AGI_thd_lo: Minimum AGI needed to be subjected to this tax. Default =
-    500000 for married filing separately, 1000000 for all others
-    FST_AGI_thd_hi: Level of AGI where the tax is fully phased in. If there is
-    no phase in, it is equivalent to FST_AGI_thd_lo
-    _combined: Combined individual and payroll tax liabilites
-    fst
-
-    Returns
-    -------
-    fst: Fair Share Tax
-
-    """
-    # Only compute if the unit's AGI is above minimum threshold
-    if c00100 >= FST_AGI_thd_lo[MARS - 1]:
-        tentFST = c00100 * FST_AGI_trt
-        employee_share = 0.5 * ptax_was + 0.5 * ptax_sey + ptax_amc
-        # If the unit's AGI is above FST_thd_hi or there is no phase in
-        # their FST will be the entirety of tentFST less taxes
-        if (c00100 >= FST_AGI_thd_hi[MARS - 1] or
-            FST_AGI_thd_hi[MARS - 1] == FST_AGI_thd_lo[MARS - 1]):
-            fst = max(tentFST - _iitax - employee_share - NIIT, 0.0)
-        # Otherwise the tax is phased in
-        else:
-            fst = max(((c00100 - FST_AGI_thd_lo[MARS - 1]) /
-                      (FST_AGI_thd_hi[MARS - 1] - FST_AGI_thd_lo[MARS - 1])) *
-                      (tentFST - _iitax - employee_share - NIIT), 0.0)
-    else:
-        fst = 0.0
-    _combined += fst
-    _iitax += fst
-
-    return fst, _combined, _iitax
-
-
 def BenefitSurtax(calc):
     """
     BenefitSurtax function: computes itemized-deduction-benefit surtax and
