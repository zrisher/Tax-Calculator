{
    "_AMT_em":{
        "long_name": "AMT exemption",
	    "description": "The amount of AMTI exempted from AMT.",
        "irs_ref": "Form 1040, line 45, instruction (Worksheet).",
        "notes": "",
        "start_year": 2013,
        "col_var": "MARS",
        "row_var": "FLPDYR",
        "row_label": [2013,
                      2014,
                      2015],
        "cpi_inflated": true,

        "col_label": ["single", "joint", "separate", "head of household", "widow", "separate"],        
        "value":
                     [[51900,    80800,   40400,      51900,               80800,   40400],
                      [52800,    82100,   41050,      52800,               82100,   41050],
                      [53600,    83400,   41700,      53600,               83400,   41700]]
    },
    "_EITC_c": {
        "long_name": "Maximum Earned Income Tax Credit",
	"description": "",
        "irs_ref": "IRS reference: form 1040, line 66a&b, instruction (table).",
        "notes": "",
        "start_year": 2013,
        "col_var": "ChildNum",
        "row_var": "FLPDYR",
        "row_label": [2013,
                      2014,
                      2015],
        "cpi_inflated": true, 

        "col_label": ["0 kids", "1 kid", "2 kids", "3 kids"],
         "value":    [ [487,    3250,       5372,      6044],
                       [496,    3305,       5460,      6143],
                       [503,    3359,       5548,      6242]]
    
    },
    "_SS_thd50":{
        "long_name": "Starting Threshold for 50% Taxability",
	"description": "50% of combined income in range starting at this threshold is subject to social security tax.",
        "irs_ref": "Form 1040, line 20a&b, calculation (Worksheet, add line 10 to line 8 amounts.)",
        "notes": "",
        "start_year": 2013,
        "col_var": "MARS",
        "row_var": "NA",
        "row_label": "NA",
        "cpi_inflated": false,
        
        "col_label": ["single", "joint", "separate", "head of household", "widow", "separate"],
        "value":      [25000,    32000,   0,          25000,               25000,   0]
        
    },
     "_SS_thd85":{
        "long_name": "Starting Threshold for 85% Taxability",
	"description": "50% of combined income in range starting at this threshold is subject to social security tax.",
        "irs_ref": "Form 1040, line 20a&b, calculation (Worksheet, add line 10 values to line 8).",
        "notes": "",
        "start_year": 2013,
        "col_var": "MARS",
        "row_var": "NA",
        "row_label": "NA",
        "cpi_inflated": false,
        
        "col_label": ["single", "joint", "separate", "head of household", "widow", "separate"],
        "value":      [34000,    44000,   0,          34000,               34000,   0]
        
    },
     "_ACTC_rt":{
        "long_name": "Additional Child Tax Credit Rate",
	"description": "AKA rate for refundable portion of CTC; Apply this rate to earned income in excess of $3000*, to get the ACTC amount, which is capped at the amount of unclaimed nonrefundable CTC.",
        "irs_ref": "Form 8812, line 6, inline.",
        "notes": "",
        "start_year": 2013,
        "col_var": "NA",
        "row_var": "NA",
        "row_label": "NA",
        "cpi_inflated": false,

        "col_label": "NA",
        "value":      [0.15]
        
    },
     "_STD_Aged":{
        "long_name": "Additional Standard Deduction for Aged",
	"description": "Add this value to regular standard deduction to get standard deduction for aged individual.",
        "irs_ref": "Form 1040, line 40, calculation (the difference of the two tables given in the instruction).",
        "notes": "",
        "start_year": 2013,
        "col_var": "NA",
        "row_var": "FLPDYR",
        "row_label": [2013,
		      2014,
		      2015],
        "cpi_inflated": true,
        
        "col_label": ["Unmarried", "Married"],
        "value":      [[1500, 1200],
		       [1550, 1200],
		       [1550, 1250]]
        
    },
     "_AMT_Child_em":{
        "long_name": "Child AMT Exemption Additional Income Base",
	"description": "Add this amount to one child's income to get the total income base for exemption.",
        "irs_ref": "Form 6251, line 29, instruction.",
        "notes": "",
        "start_year": 2013,
        "col_var": "NA",
        "row_var": "FLPDYR",
        "row_label": [2013,
		      2014,
		      2015],
        "cpi_inflated": true,
        
        "col_label": "NA",
        "value":  [7150,
                   7250,
                   7400]
        
    },
    "_AMT_thd_MarriedS":{
        "long_name": "Extra alminc for married sep",
	"description": "",
        "irs_ref": "Form 6251, line 28, instruction.",
        "notes": "",
        "start_year": 2013,
        "col_var": "NA",
        "row_var": "FLPDYR",
        "row_label": [2013,
		      2014],
        "cpi_inflated": true,
        
        "col_label": "NA",
        "value":  [40400,
		   41050]
        
    },
     "_AMT_tthd":{
        "long_name": "AMT Tax Income Threshold",
	"description": "This threshold separates the 26%* and 28%* AMT tax rates: in order to get tentative minimum tax, income below this level is subject to 26% tax rate and above this level subject at 28%.",
        "irs_ref": "Form 6251, line 31, instruction.",
        "notes": "",
        "start_year": 2013,
        "col_var": "NA",
        "row_var": "FLPDYR",
        "row_label": [2013,
		      2014,
		      2015],
        "cpi_inflated": true,
        
        "col_label": "NA",
        "value": [179500,
                  182500,
                  185400]
        
    },
     "_II_em":{
        "long_name": "Personal and Dependent Exemption Amount",
	"description": "Personal exemption is equal to this amount; Dependency exemption is equal to this amount mutiplied by the number of qualified dependents.",
        "irs_ref": "IRS reference: form 1040, line 42, instruction.",
        "notes": "",
        "start_year": 2013,
        "col_var": "NA",
        "row_var": "FLPDYR",
        "row_label": ["2013",
		      "2014",
		      "2015"],
        "cpi_inflated": true,
        
        "col_label": "NA",
        "value":   [3900,
                    3950,
                    4000]
        
    },
     "_KT_c_Age":{
        "long_name": "Maximum Age subject to Kiddie Tax",
	"description": "Under this age, the individual is subject to either AMT or Kiddie Tax.",
        "irs_ref": "Form 6251, line 28, instruction.",
        "notes": "",
        "start_year": 2013,
        "col_var": "NA",
        "row_var": "NA",
        "row_label": "NA",
        "cpi_inflated": false,
        
        "col_label": "NA",
        "value": [24]
        
    },
     "_AMT_em_pe":{
        "long_name": "AMT Exemption Phaseout ending AMTI (Married filling Separately)",
	"description": "Individuals with married filing separately need to add extra amount to AMTI beyond this AMTI level",
        "irs_ref": "Form 6251, line 28, instruction.",
        "notes": "",
        "start_year": 2013,
        "col_var": "NA",
        "row_var": "FLPDYR",
        "row_label": ["2013",
		      "2014"],
        "cpi_inflated": true,

        "col_label": "NA",
        "value":   [238550,
                    242450]
        
    },	
     "_CTC_c":{
        "long_name": "Max Child Tax Credit per child",
	"description": "Scheduled to decrease to 500 in 2018.",
        "irs_ref": "IRS reference: form 1040, line ,",
        "notes": "",
        "start_year": 2013,
        "col_var": "NA",
        "row_var": "FLPDYR",
        "row_label": ["2013",
		      "2014",
		      "2015",
		      "2016",
		      "2017",
		      "2018"],
        "cpi_inflated": false,
        "col_label": "NA",
        "value": [ 1000,
                   1000,
                   1000,
                   1000,
                   1000,
                   500]
        
    },	
    "_DCC_c":{
        "long_name": "Max Dependent Care Credit",
	"description": "",
        "irs_ref": "Form 2441, line 3c, in-line.",
        "notes": "",
        "start_year": 2013,
        "col_var": "NA",
        "row_var": "NA",
        "row_label": "NA",
        "cpi_inflated": false,
        "col_label": "NA",
        "value":     [3000]
        
    },
     "_EITC_InvestIncome_c":{
        "long_name": "Max Disqualifying Income for EITC",
	"description": "The earned income credit may not be claimed by taxpayers whose investment income exceeds this limit.",
        "irs_ref": "Form 1040, line 66a&b, instruction(step2)",
        "notes": "",
        "start_year": 2013,
        "col_var": "NA",
        "row_var": "FLPDYR",
        "row_label": ["2013",
		      "2014",
		      "2015"],
        "cpi_inflated": false,
        
        "col_label": "NA",
        "value":  [ 3300,
                    3350,
                    3400]    
    },	
     "_ACTC_Income_thd":{
        "long_name": "ACTC Income Threshold",
	"description": "The portion of earned income below this threshold does not count as base for earned income credit.",
        "irs_ref": "Form 2441, line 3, in-line.",
        "notes": "",
        "start_year": 2013,
        "col_var": "NA",
        "row_var": "FLPDYR",
        "row_label": ["2013",
		      "2014",
		      "2015",
		      "2016",
		      "2017",
		      "2018"],
        "cpi_inflated": true,
        
        "col_label": "NA",
        "value": [ 3000,
                    3000,
                    3000,
                    3000,
                    3000,
                    10000]
        
    },	
    "_ETC_pe_Single":{
        "long_name": "Education Tax Credit Phaseout Ends (Single)",
	"description": "The education tax credit will be zero for those tax payers of single filing status with modified AGI level (in thousands) higher than this level.",
        "irs_ref": "Form 8863, line 13, inline.",
        "notes": "",
        "start_year": 2013,
        "col_var": "NA",
        "row_var": "FLPDYR",
        "row_label": ["2013",
		      "2014",
		      "2015"],
        "cpi_inflated": true,
        
        "col_label": "NA",
        "value":   [63,
                    64,
                    65]
        
    },
    "_ETC_pe_Married":{
        "long_name": "Education Tax Credit Phaseout Ends (Married)",
	"description": "The education tax credit will be zero for those tax payers of married filing status with modified AGI level (in thousands) higher than this level.",
        "irs_ref": "Form 8863, line 13, inline.",
        "notes": "",
        "start_year": 2013,
        "col_var": "NA",
        "row_var": "FLPDYR",
        "row_label": ["2013",
		      "2014",
		      "2015"],
        "cpi_inflated": true,
        
        "col_label": "NA",
        "value":   [126,
                    128,
                    130]
        
    },	
     "_FEI_ec_c":{
        "long_name": "Max Foreign Earned Income Exclusion",
	"description": "This amount is the maximum foreign earned income one individual could exclude from gross income.",
        "irs_ref": "Form 2555, line 29b, instruction.",
        "notes": "",
        "start_year": 2013,
        "col_var": "NA",
        "row_var": "FLPDYR",
        "row_label": ["2013",
		      "2014",
		      "2015"],
        "cpi_inflated": false,
        
        "col_label": "NA",
        "value": [97600,
                  99200,
                  100800]
        
    },	
     "_EITC_ps_MarriedJ":{
        "long_name": "EITC Phastout Starting* AGI (Married filling Jointly)",
	"description": "Starting: this amount the difference between the phaseout starting AGI of taxpayers with filling status of married filling jointly and other filling status (single, surviving spouse or head of household);  This amount can also apply to the phaseout ending AGI.",
        "irs_ref": "Form 1040, line 66a&b, calcuation (the difference btw EIC phaseout bases of married jointly fillers and other fillers).",
        "notes": "",
        "start_year": 2013,
        "col_var": "NA",
        "row_var": "FLPDYR",
        "row_label": ["2013",
		      "2014",
		      "2015"],
        "cpi_inflated": true,
        
        "col_label":"0kids 1kid  2kids 3+kids",
        "value":  [ [5340, 5340, 5340, 5340],
                    [5430, 5430, 5430, 5430],
                    [5510, 5520, 5520, 5520]]
        
    },
     "_LLC_Expense_c":{
        "long_name": "Lifetime Learning Credit Expense Limit",
	"description": "The maximum expense eligible for lifetime learning credit.",
        "irs_ref": "Form 8863, line 11, in-line.",
        "notes": "",
        "start_year": 2013,
        "col_var": "NA",
        "row_var": "NA",
        "row_label": "NA",
        "cpi_inflated": false,
        
        "col_label": "NA",
        "value":     [10000]
        
    },	
     "_CDCC_crt":{
        "long_name": "Maximum Child and Dependent Care Credit Rate",
	"description": "This rate is the maximum rate that applied on AGI for child and dependent care credit; This rate decreases as AGI goes up.",
        "irs_ref": "Form 2241, line 8, in-line.",
        "notes": "",
        "start_year": 2013,
        "col_var": "NA",
        "row_var": "NA",
        "row_label": "NA",
        "cpi_inflated": false,
        
        "col_label": "NA",
        "value":     [35]
        
    },	
    "_ID_ps":{
        "long_name": "Itemized Deduction Phaseout Start",
	"description": "Itemized deduction will be zero for taxpayers with income higher than this level.",
        "irs_ref": "Form 1040, line 42, instruction (table).",
        "notes": "",
        "start_year": 2013,
        "col_var": "MARS",
        "row_var": "FLPDYR",
        "row_label": ["2013",
                      "2014",
                      "2015"],
        "cpi_inflated": true,

        "col_label": ["single", "joint", "separate", "head of household", "widow", "separate"],        
        "value":    [[250000, 	300000,   150000,     275000, 		  300000,  150000],
                    [254200, 	305050,   152525,     279650, 		  305050,  152525],
                    [258250, 	309900,   154950,     284050, 		  309900,  154950]]
    },
     "_EITC_rt":{
        "long_name": "Earned Income Credit Rate",
	"description": "Apply this rate on Income.",
        "irs_ref": "Form 1040, line 66a&b, calculation (table: Max_EIC/Max_EIC_base_income).",
        "notes": "",
        "start_year": 2013,
        "col_var": "_ieic",
        "row_var": "NA",
        "row_label": "NA",
        "cpi_inflated": false,
        
        "col_label":["0kids", "1kid", "2kids", "3+kids"],
        "value":    [[0.0765, 0.3400, 0.4000, 0.4500]]        
    },	
     "_EITC_prt":{
        "long_name": "Earned Income Credit phaseout rate",
	"description": "Earned income credit will decrease at the this rate when earned income goes up in the phaseout range.",
        "irs_ref": "Form 1040, line 66a&b, calculation (table: Max_EIC_base_income/Phaseout_Base).",
        "notes": "",
        "start_year": 2013,
        "col_var": "_ieic",
        "row_var": "NA",
        "row_label": "NA",
        "cpi_inflated": false,
        
        "col_label":["0kids", "1kid", "2kids", "3+kids"],
        "value":    [[0.0765, 0.1598, 0.2106, 0.2106]]        
    },
    "_SS_Income_c":{
        "long_name": "Max Taxable AGI for Social Security",
	"description": "Taxpayers with income higher than this maximum are not subjected to social security tax.",
        "irs_ref": "form , lines",
        "notes": "",
        "start_year": 2013,
        "col_var": "NA",
        "row_var": "FLPDYR",
        "row_label": ["2013",
		      "2014",
		      "2015"],
        "cpi_inflated": true,
        
        "col_label": "NA",
        "value": [ 113700,
                   117000,
                   118500]
        
    },	
     "_EITC_ps":{
        "long_name": "EITC Phastout Starting* AGI",
	"description": "Beyond this level of AGI, the amount of EITC starts to decrease as AGI goes up.. ",
        "irs_ref": "Form 1040, line 66a&b, instructions.",
        "notes": "",
        "start_year": 2013,
        "col_var": "NA",
        "row_var": "FLPDYR",
        "row_label": ["2013",
		      "2014",
		      "2015"],
        "cpi_inflated": true,
        
        "col_label":"0kids 1kid  2kids 3+kids",
        "value":[  [7970, 17530, 17530, 17530],
                    [8110, 17830, 17830, 17830],
                    [8240, 18110, 18110, 18110]]
        
    },
     "_II_rt1":{
        "long_name": "Personal Income Tax Rate 1",
	"description": "",
        "irs_ref": "Form 1040, line 44, instruction (Schedule X)",
        "notes": "",
        "start_year": 2013,
        "col_var": "NA",
        "row_var": "NA",
        "row_label": "NA",
        "cpi_inflated": false,
        
        "col_label": "NA",
        "value":     [0.1]
        
    },	
     "_II_rt2":{
        "long_name": "Personal Income Tax Rate 2",
	"description": "",
        "irs_ref": "Form 1040, line 44, instruction (Schedule X)",
        "notes": "",
        "start_year": 2013,
        "col_var": "NA",
        "row_var": "NA",
        "row_label": "NA",
        "cpi_inflated": false,
        
        "col_label": "NA",
        "value":     [0.15]
        
    },	
     "_II_rt3":{
        "long_name": "Personal Income Tax Rate 3",
	"description": "",
        "irs_ref": "Form 1040, line 44, instruction (Schedule X)",
        "notes": "",
        "start_year": 2013,
        "col_var": "NA",
        "row_var": "NA",
        "row_label": "NA",
        "cpi_inflated": false,
        
        "col_label": "NA",
        "value":     [0.25]
        
    },	
     "_II_rt4":{
        "long_name": "Personal Income Tax Rate 4",
	"description": "",
        "irs_ref": "Form 1040, line 44, instruction (Schedule X)",
        "notes": "",
        "start_year": 2013,
        "col_var": "NA",
        "row_var": "NA",
        "row_label": "NA",
        "cpi_inflated": false,
        
        "col_label": "NA",
        "value":     [0.28]
        
    },	
     "_II_rt5":{
        "long_name": "Personal Income Tax Rate 5",
	"description": "",
        "irs_ref": "Form 1040, line 44, instruction (Schedule X)",
        "notes": "",
        "start_year": 2013,
        "col_var": "NA",
        "row_var": "NA",
        "row_label": "NA",
        "cpi_inflated": false,
        
        "col_label": "NA",
        "value":     [0.33]
    },	
     "_II_rt6":{
        "long_name": "Personal Income Tax Rate 6",
	"description": "",
        "irs_ref": "Form 1040, line 44, instruction (Schedule X)",
        "notes": "",
        "start_year": 2013,
        "col_var": "NA",
        "row_var": "NA",
        "row_label": "NA",
        "cpi_inflated": false,
        
        "col_label": "NA",
        "value":     [0.35]
        
    },	
     "_II_rt7":{
        "long_name": "Personal Income Tax Rate 7",
	"description": "",
        "irs_ref": "Form 1040, line 44, instruction (Schedule X)",
        "notes": "",
        "start_year": 2013,
        "col_var": "NA",
        "row_var": "NA",
        "row_label": "NA",
        "cpi_inflated": false,
        
        "col_label": "NA",
        "value":     [0.396]
        
    },	
    "_AMT_em_ps":{
        "long_name": "AMT exemption Phaseout Start",
	"description": "AMT exemption starts to decrease when AMTI goes beyond this threshold.",
        "irs_ref": "Form 1040, line 45, instruction (Worksheet).",
        "notes": "",
        "start_year": 2013,
        "col_var": "MARS",
        "row_var": "FLPDYR",
        "row_label": ["2013",
                      "2014",
                      "2015"],
        "cpi_inflated": true,

        "col_label": ["single", "joint", "separate", "head of household", "widow", "separate"],        
        "value":
                    [[115400, 153900, 76950, 115400, 153900, 76950],
                    [117300, 156500, 78250, 117300, 156500, 78250],
                    [119200, 158900, 79450, 119200, 158900, 79450]]
    },
    "_CTC_ps":{
        "long_name": "Child Tax Credit Phaseout Start",
	"description": "Child tax credit begins to decrease when taxpayers MAGI goes above this level.",
        "irs_ref": "Form 1040, line 52, instruction (Worksheet).",
        "notes": "",
        "start_year": 2013,
        "col_var": "MARS",
        "row_var": "NA",
        "row_label": "NA",
        "cpi_inflated": false,
        "col_label": ["single", "joint", "separate", "head of household", "widow", "separate"],        
        "value":     [75000,     110000,  55000,      75000,               75000,   55000]
    },
    "_NIIT_thd":{
        "long_name": "Additional Medicare Tax Income Threshold",
	"description": "If the amount of your wages, self-employment income and railroad retirement compensation is more than this threshold, you are subject to the additional medicare tax at 0.9%.",
        "irs_ref": "",
        "notes": "",
        "start_year": 2013,
        "col_var": "MARS",
        "row_var": "NA",
        "row_label": "NA",
        "cpi_inflated": false,
        "col_label": ["single", "joint", "separate", "head of household", "widow", "separate"],        
        "value":     [200000, 250000, 125000, 200000, 250000, 125000]
    },
    "_II_em_ps":{
        "long_name": "Personal Exemption Phaseout Starting Income",
	"description": "Personal exemption starts to decrease beyond this income level.",
        "irs_ref": "Form 1040, line 45, instruction (Worksheet).",
        "notes": "",
        "start_year": 2013,
        "col_var": "MARS",
        "row_var": "FLPDYR",
        "row_label": ["2013",
                      "2014",
                      "2015"],
        "cpi_inflated": true,

        "col_label": ["single", "joint", "separate", "head of household", "widow", "separate"],        
        "value":
		  [ [250000, 300000, 150000, 275000, 300000, 150000], 
                    [254200, 305050, 152525, 279650, 305050, 152525],
                    [258250, 309900, 154950, 284040, 309900, 154950]]    
     },
    "_STD":{
        "long_name": "Standard Deduction Amount",
	"description": "",
        "irs_ref": "form 1040, line 40, instruction (Formside notes).",
        "notes": "",
        "start_year": 2013,
        "col_var": "MARS",
        "row_var": "FLPDYR",
        "row_label": ["2013",
                      "2014",
                      "2015"],
        "cpi_inflated": true,

        "col_label": ["single", "joint", "separate", "head of household", "widow", "separate", "dependent"],        
        "value":
		          [ [6100, 12200, 6100, 8950, 12200, 6100, 1000], 
                    [6200, 12400, 6200, 9100, 12400, 6200, 1000],
                    [6300, 12600, 6300, 9250, 12600, 6300, 1050]]  
     },
     "_II_brk1":{
        "long_name": "Personal Income taxable bracket 1",
	"description": "",
        "irs_ref": "Form 1040, line 40, in-line (Formside notes).",
        "notes": "",
        "start_year": 2013,
        "col_var": "MARS",
        "row_var": "FLPDYR",
        "row_label": ["2013",
                      "2014",
                      "2015"],
        "cpi_inflated": true,

        "col_label": ["single", "joint", "separate", "head of household", "widow", "separate"],        
        "value":[  [8925, 17850, 8925, 12750, 17850, 8925], 
                    [9075, 18150, 9075, 12950, 18150, 9075],
                    [9225, 18450, 9225, 13150, 18450, 9225]]
     },
     "_II_brk2":{
        "long_name": "Personal Income taxable bracket 2",
        "description": "",
        "irs_ref": "Form 1040, line 40, in-line (Formside notes).",
        "notes": "",        "start_year": 2013,
        "col_var": "MARS",
        "row_var": "FLPDYR",
        "row_label": ["2013",
                      "2014",
                      "2015"],
        "cpi_inflated": true,

        "col_label": ["single", "joint", "separate", "head of household", "widow", "separate"],        
        "value":[  [36250, 72500, 36250, 48600, 72500, 36250], 
                    [36900, 73800, 36900, 49400, 73800, 36900],
                    [37450, 74900, 37450, 50200, 74900, 37450]]
     },
     "_II_brk3":{
        "long_name": "Personal Income taxable bracket 3",
        "description": "",
        "irs_ref": "Form 1040, line 40, in-line (Formside notes).",
        "notes": "",        "start_year": 2013,
        "col_var": "MARS",
        "row_var": "FLPDYR",
        "row_label": ["2013",
                      "2014",
                      "2015"],
        "cpi_inflated": true,

        "col_label": ["single", "joint", "separate", "head of household", "widow", "separate"],        
        "value":[  [87850, 146400, 73200, 125450, 146400, 73200], 
                    [89350, 148850, 74425, 127550, 148850, 74425],
                    [90750, 151200, 75600, 129600, 151200, 75600]]
     },
     "_II_brk4":{
        "long_name": "Personal Income taxable bracket 4",
        "description": "",
        "irs_ref": "Form 1040, line 40, in-line (Formside notes).",
        "notes": "",        "start_year": 2013,
        "col_var": "MARS",
        "row_var": "FLPDYR",
        "row_label": ["2013",
                      "2014",
                      "2015"],
        "cpi_inflated": true,

        "col_label": ["single", "joint", "separate", "head of household", "widow", "separate"],        
        "value":[  [183250, 223050, 111525, 203150, 223050, 111525], 
                    [186350, 226850, 113425, 206600, 226850, 113425],
                    [189300, 230450, 115225, 209850, 230450, 115225]]
     },
     "_II_brk5":{
        "long_name": "Personal Income taxable bracket 5",
        "description": "",
        "irs_ref": "Form 1040, line 40, in-line (Formside notes).",
        "notes": "",        "start_year": 2013,
        "col_var": "MARS",
        "row_var": "FLPDYR",
        "row_label": ["2013",
                      "2014",
                      "2015"],
        "cpi_inflated": true,

        "col_label": ["single", "joint", "separate", "head of household", "widow", "separate"],        
        "value":[  [398350, 398350, 199175, 398350, 398350, 199175], 
                    [405100, 405100, 202550, 405100, 405100, 202550],
                    [411500, 411500, 205750, 411500, 411500, 205750]]
     },
     "_II_brk6":{
        "long_name": "Personal Income taxable bracket 6",
        "description": "",
        "irs_ref": "Form 1040, line 40, in-line (Formside notes).",
        "notes": "",        "start_year": 2013,
        "col_var": "MARS",
        "row_var": "FLPDYR",
        "row_label": ["2013",
                      "2014",
                      "2015"],
        "cpi_inflated": true,

        "col_label": ["single", "joint", "separate", "head of household", "widow", "separate"],        
        "value":[  [400000, 450000, 225000, 425000, 450000, 225000],
                    [406750, 457600, 228800, 432200, 457600, 228800],
                    [413200, 464850, 223425, 439000, 464850, 223425]]
     },
     "_FICA_trt":{
        "long_name": "Combined FICA rate",
	"description": "sum of social security and medicare tax rate, including both employer and employee",
        "irs_ref": "Form , line , ",
        "notes": "HC",
        "start_year": 2013,
        "col_var": "NA",
        "row_var": "NA",
        "row_label": "NA",
        "cpi_inflated": false,
        
        "col_label": "NA",
        "value":     [0.153]
        
    },
    "_SS_percentage1":{
        "long_name": "Social Security Taxable Income Percentage",
	"description": "This percentage of income in range 25k - 34k is taxable for the filing status of Single under current law",
        "irs_ref": "Form , line , ",
        "notes": "HC",
        "start_year": 2013,
        "col_var": "NA",
        "row_var": "NA",
        "row_label": "NA",
        "cpi_inflated": false,
        
        "col_label": "NA",
        "value":     [0.5]
        
    },
    "_SS_percentage2":{
        "long_name": "Social Security Taxable Income Percentage",
	"description": "This percentage of income in range 34k+ is taxable for the filing status of Single under current law",
        "irs_ref": "Form , line , ",
        "notes": "HC",
        "start_year": 2013,
        "col_var": "NA",
        "row_var": "NA",
        "row_label": "NA",
        "cpi_inflated": false,
        
        "col_label": "NA",
        "value":     [0.85]
        
    },
    "_II_prt":{
        "long_name": "Personal Exemption Phaseout Rate",
	"description": "Personal Exemption amount will decrease by this rate for each dollor of AGI exceeding certain thresholds.",
        "irs_ref": "Form , line , ",
        "notes": "HC",
        "start_year": 2013,
        "col_var": "NA",
        "row_var": "NA",
        "row_label": "NA",
        "cpi_inflated": false,
        
        "col_label": "NA",
        "value":     [0.02]        
    },
     "_ID_Medical_frt":{
        "long_name": "Itemized Deduction: Medical Deduction Floor (%, floor)",
	"description": "You are eligible to deduct your medical expense when it exceeds this percentage of AGI.",
        "irs_ref": "Form , line , ",
        "notes": "HC",
        "start_year": 2013,
        "col_var": "NA",
        "row_var": "NA",
        "row_label": "NA",
        "cpi_inflated": false,
        
        "col_label": "NA",
        "value":     [0.01]        
    },
     "_ID_Casualty_frt":{
        "long_name": "Itemized Deduction: Casualty Deduction Floor (%, floor)",
	"description": "The deductable amount of casualty loss would be the portion exceeding this percentage of AGI.",
        "irs_ref": "Form , line , ",
        "notes": "HC",
        "start_year": 2013,
        "col_var": "NA",
        "row_var": "NA",
        "row_label": "NA",
        "cpi_inflated": false,
        
        "col_label": "NA",
        "value":     [0.1]        
    },
     "_ID_Miscellaneous_frt":{
        "long_name": "Itemized Deduction: Miscellaneous Deduction Floor(%, AGI)",
	"description": "The deductable amount of miscellaneous itemized deduction is the portion of expense exceeding this percentage of AGI.",
        "irs_ref": "Form , line , ",
        "notes": "HC",
        "start_year": 2013,
        "col_var": "NA",
        "row_var": "NA",
        "row_label": "NA",
        "cpi_inflated": false,
        
        "col_label": "NA",
        "value":     [0.02]        
    },
     "_ID_Charity_crt_Cash":{
        "long_name": "Itemized Deduction: Charity Deduction ceiling for Cash (%, AGI)",
	"description": "The deduction for Charity in form of cash is capped at this percentage of AGI. ",
        "irs_ref": "Form , line , ",
        "notes": "HC",
        "start_year": 2013,
        "col_var": "NA",
        "row_var": "NA",
        "row_label": "NA",
        "cpi_inflated": false,
        
        "col_label": "NA",
        "value":     [0.5]        
    },
    "_ID_Charity_crt_Asset":{
        "long_name": "Itemized Deduction: Charity Deduction ceiling for Asset (%, AGI)",
	"description": "The deduction for Charity contributed in the form of assets is capped at this percentage of AGI. ",
        "irs_ref": "Form , line , ",
        "notes": "HC",
        "start_year": 2013,
        "col_var": "NA",
        "row_var": "NA",
        "row_label": "NA",
        "cpi_inflated": false,
        
        "col_label": "NA",
        "value":     [0.3]        
    },
    "_ID_prt":{
        "long_name": "Itemized Deduction: Phaseout rate",
	"description": "Your itemized deduction amount will be reduced at this rate for each dollar exceeding certain thresholds. This reduction is capped at 80% of total itemized deduction under the current law. ",
        "irs_ref": "Form , line , ",
        "notes": "HC",
        "start_year": 2013,
        "col_var": "NA",
        "row_var": "NA",
        "row_label": "NA",
        "cpi_inflated": false,
        
        "col_label": "NA",
        "value":     [0.03]        
    },
    "_ID_crt":{
        "long_name": "Maximum Percentage for Phaseout amount of Itemized Deduction",
	"description": "The phaseout amount is capped at this percentage of total deduction amount. The phaseout does not apply to deductions on medical expenses, investment interest, casualty and threft losses and wagering losses",
        "irs_ref": "Form , line , ",
        "notes": "HC",
        "start_year": 2013,
        "col_var": "NA",
        "row_var": "NA",
        "row_label": "NA",
        "cpi_inflated": false,
        
        "col_label": "NA",
        "value":     [0.8]        
    },
    "_NIIT_trt":{
        "long_name": "Net Investment Income Tax Rate",
	"description": "AKA Unearned Income Medicare Distribution Tax. Taxed on net investment income of individuals with MAGI higher than certain thresholds.",
        "irs_ref": "Form , line , ",
        "notes": "HC",
        "start_year": 2013,
        "col_var": "NA",
        "row_var": "NA",
        "row_label": "NA",
        "cpi_inflated": false,
        
        "col_label": "NA",
        "value":     [0.038]        
    },
    "_AMT_prt":{
        "long_name": "AMT Exemption Phaseout Rate",
	"description": "AMT exemtion will decrease by this amount for each dollor exceeding certain AMTI thresholds. ",
        "irs_ref": "Form , line , ",
        "notes": "HC",
        "start_year": 2013,
        "col_var": "NA",
        "row_var": "NA",
        "row_label": "NA",
        "cpi_inflated": false,
        
        "col_label": "NA",
        "value":     [0.25]        
    },
    "_AMT_trt1":{
        "long_name": "AMT rate for AMTI under the threshold",
<<<<<<< HEAD
	"description": "The tax rate applied to the portion of AMT income below the threshold. ",
=======
	"description": "",
>>>>>>> 32676c19
        "irs_ref": "Form , line , ",
        "notes": "HC",
        "start_year": 2013,
        "col_var": "NA",
        "row_var": "NA",
        "row_label": "NA",
        "cpi_inflated": false,
        
        "col_label": "NA",
        "value":     [0.26]        
    },
    "_AMT_trt2":{
        "long_name": "Additional AMT rate for AMTI above the threshold",
<<<<<<< HEAD
	"description": "Add this rate to the tax rate for AMT income under the threshold to get the actual above threshold tax rate.",
=======
	"description": "The sum of this rate and the tax rate for AMTI below the threshold would the actual tax rate for ",
>>>>>>> 32676c19
        "irs_ref": "Form , line , ",
        "notes": "This is the additional tax rate (on top of .26) for AMT income above certain threshold",
        "start_year": 2013,
        "col_var": "NA",
        "row_var": "NA",
        "row_label": "NA",
        "cpi_inflated": false,
        
        "col_label": "NA",
        "value":     [0.02]        
    },
    "_CTC_prt":{
        "long_name": "Child Tax Credit Phaseout Rate",
	"description": "The amount of credit starts to decrease after MAGI hits certain threshold, at this rate.",
        "irs_ref": "Form , line , ",
        "notes": "HC",
        "start_year": 2013,
        "col_var": "NA",
        "row_var": "NA",
        "row_label": "NA",
        "cpi_inflated": false,
        
        "col_label": "NA",
        "value":     [0.05]        
    },
    "_ACTC_ChildNum":{
        "long_name": "Additional Child Tax Credit Qualified Children Number",
	"description": "Only families with this number of qualified children or more, are qualified for additional child tax credit",
        "irs_ref": "Form , line , ",
        "notes": "HC",
        "start_year": 2013,
        "col_var": "NA",
        "row_var": "NA",
        "row_label": "NA",
        "cpi_inflated": false,
        
        "col_label": "NA",
        "value":     [3]        
    },
    "_ALD_StudentLoan_HC":{
        "long_name": "Hair Cut on Student Loan Interest Deduction",
	"description": "This pencentage can be applied to reduce the student loan interest deduction. Student loan interest is deducted at full amount from gross income. ",
        "irs_ref": "Form , line , ",
        "notes": "The deduction amount will be (1- Hair Cut) * Student Loan Interest. ",
        "start_year": 2013,
        "col_var": "NA",
        "row_var": "NA",
        "row_label": "NA",
        "cpi_inflated": false,
        
        "col_label": "NA",
        "value":     [0]        
    },
    "_ALD_SelfEmploymentTax_HC":{
        "long_name": "Hair Cut on Deduction for self-employment tax",
	"description": "This percentage reduces the employer equivalent portion of self-employment deduction before AGI. ",
        "irs_ref": "Form , line , ",
        "notes": "The final deduction amount would be (1 - Hair Cut) * Self Employment Tax Deduction",
        "start_year": 2013,
        "col_var": "NA",
        "row_var": "NA",
        "row_label": "NA",
        "cpi_inflated": false,
        
        "col_label": "NA",
        "value":     [0]        
    },
    "_ALD_SelfEmp_HealthIns_HC":{
        "long_name": "Hair Cut on Deduction for Self Employed Health Insurance",
	"description": "This percentage reduces the health insurance deduction for self-employed taxpayers. ",
        "irs_ref": "Form , line , ",
        "notes": "The final deduction amount would be (1 - Hair Cut) * Current deduction for self employed health insurance. ",
        "start_year": 2013,
        "col_var": "NA",
        "row_var": "NA",
        "row_label": "NA",
        "cpi_inflated": false,
        
        "col_label": "NA",
        "value":     [0]        
    },
    "_ALD_KEOGH_SEP_HC":{
        "long_name": "Hoir Cut on Deduction for Payment to either KEOGH or SEP plan",
	"description": "The percentage you can impose to reduce deductions for Keogh or SEP plan payments. Under the current law, payments to Keogh or SEP plans can be fully deducted from gross income.",
        "irs_ref": "Form , line , ",
        "notes": "The final deduction amount is (1 - Hair Cut) * KEOGH/SEP plan payments",
        "start_year": 2013,
        "col_var": "NA",
        "row_var": "NA",
        "row_label": "NA",
        "cpi_inflated": false,
        
        "col_label": "NA",
        "value":     [0]        
    },
    "_ALD_EarlyWithdraw_HC":{
        "long_name": "Hair Cut on Forfeited Interest Penalty",
	"description": "You can reduce this percentage of early withdraw penalty dedeuction from adjustments. Under the current law, early withdraw penalty can be fully deducted from gross income. ",
        "irs_ref": "Form , line , ",
        "notes": "HC",
        "start_year": 2013,
        "col_var": "NA",
        "row_var": "NA",
        "row_label": "NA",
        "cpi_inflated": false,
        
        "col_label": "NA",
        "value":     [0]        
    },
    "_ALD_Alimony_HC":{
        "long_name": "Hair Cut on Alimony Payments",
	"description": "The percentage you can impose to reduce Alimony Payments adjustment amount. Under the current law, the full amount of alimony payment is taken as a deduction from gross income in arriving at AGI.",
        "irs_ref": "Form , line , ",
        "notes": "The final adjustment amount would be (1 - Hair Cut) * Alimony Payments",
        "start_year": 2013,
        "col_var": "NA",
        "row_var": "NA",
        "row_label": "NA",
        "cpi_inflated": false,
        
        "col_label": "NA",
        "value":     [0]        
    },
    "_CDCC_ps":{
        "long_name": "Child and Dependent Care Credit phaseout start",
	"description": "For taxpayers with AGI over this amount, the credit, under the current law, is reduced by one percentage point each $2000 of AGI over this amount. ",
        "start_year": 2013,
        "col_var": "NA",
        "row_var": "NA",
        "row_label": "NA",
        "cpi_inflated": false,
        
        "col_label": "NA",
        "value":      [15000]        
    },
    "_AMED_thd":{
        "long_name": "Additional Medicare Threshold (Coming Soon......)",
	"description": "NA",
        "start_year": 2013,
        "col_var": "NA",
        "row_var": "NA",
        "row_label": "NA",
        "cpi_inflated": false,
        
        "col_label": "NA",
        "value": [0] 
    },
    "_AMED_trt":{
        "long_name": "Additional Medicare tax rate (Coming Soon.......)",
	"description": "NA",
        "start_year": 2013,
        "col_var": "NA",
        "row_var": "NA",
        "row_label": "NA",
        "cpi_inflated": false,
        
        "col_label": "NA",
        "value": [0]
    },
    "_CG_rt1":{
        "long_name": "Captal Gain rate1 (Coming Soon.......)",
	"description": "NA",
        "start_year": 2013,
        "col_var": "NA",
        "row_var": "NA",
        "row_label": "NA",
        "cpi_inflated": false,
        
        "col_label": "NA",
        "value": [0] 
    },
    "_CG_rt2":{
        "long_name": "Capital Gain rate2 (Coming Soon.......)",
	"description": "NA",
        "start_year": 2013,
        "col_var": "NA",
        "row_var": "NA",
        "row_label": "NA",
        "cpi_inflated": false,
        
        "col_label": "NA",
        "value": [0]
    },
        "_CG_rt3":{
        "long_name": "Capital Gain Rate 3 (Coming Soon.......)",
	"description": "NA",
        "start_year": 2013,
        "col_var": "NA",
        "row_var": "NA",
        "row_label": "NA",
        "cpi_inflated": false,
        
        "col_label": "NA",
        "value": [0] 
    },
        "_CG_thd1":{
        "long_name": "Capital Gain Threshold 1 (Coming Soon.......)",
	"description": "NA",
        "start_year": 2013,
        "col_var": "NA",
        "row_var": "NA",
        "row_label": "NA",
        "cpi_inflated": false,
        
        "col_label": "NA",
        "value": [0] 
    },
        "_CG_thd2":{
        "long_name": "Capital Gain Threshold 2 (Coming Soon.......)",
	"description": "NA",
        "start_year": 2013,
        "col_var": "NA",
        "row_var": "NA",
        "row_label": "NA",
        "cpi_inflated": false,
        
        "col_label": "NA",
        "value": [0]
    },
	"_Dividend_rt1":{
        "long_name": "Dividend rate 1 (Coming Soon.......)",
	"description": "NA",
        "start_year": 2013,
        "col_var": "NA",
        "row_var": "NA",
        "row_label": "NA",
        "cpi_inflated": false,
        
        "col_label": "NA",
        "value":[0]
    },
	"_Dividend_rt2":{
        "long_name": "Dividend rate 2 (Coming Soon.......)",
	"description": "NA",
        "start_year": 2013,
        "col_var": "NA",
        "row_var": "NA",
        "row_label": "NA",
        "cpi_inflated": false,
        
        "col_label": "NA",
        "value": [0]
    },    
    	"_Dividend_rt3":{
        "long_name": "Dividend Rate 3 (Coming Soon.......)",
	"description": "NA",
        "start_year": 2013,
        "col_var": "NA",
        "row_var": "NA",
        "row_label": "NA",
        "cpi_inflated": false,
        
        "col_label": "NA",
        "value": [0]
    },
    	"_Dividend_thd1":{
        "long_name": "Dividend Threshold 1 (Coming Soon.......)",
	"description": "NA",
        "start_year": 2013,
        "col_var": "NA",
        "row_var": "NA",
        "row_label": "NA",
        "cpi_inflated": false,
        
        "col_label": "NA",
        "value": [0]
    },
    	"_Dividend_thd2":{
        "long_name": "Dividend Threshold 2 (Coming Soon.......)",
	"description": "NA",
        "start_year": 2013,
        "col_var": "NA",
        "row_var": "NA",
        "row_label": "NA",
        "cpi_inflated": false,
        
        "col_label": "NA",
        "value": [0]
    },
    	"_Dividend_thd3":{
        "long_name": "Dividend Threshold 3 (Coming Soon.......)",
	"description": "NA",
        "start_year": 2013,
        "col_var": "NA",
        "row_var": "NA",
        "row_label": "NA",
        "cpi_inflated": false,
        
        "col_label": "NA",
        "value": [0]
    },
        	"_cgrate1":{
        "long_name": "Dividend Threshold 2 (Coming Soon.......)",
	"description": "NA",
        "start_year": 2013,
        "col_var": "NA",
        "row_var": "NA",
        "row_label": "NA",
        "cpi_inflated": false,
        
        "col_label": "NA",
        "value": [0.1]
    },
        	"_cgrate2":{
        "long_name": "Dividend Threshold 2 (Coming Soon.......)",
	"description": "NA",
        "start_year": 2013,
        "col_var": "NA",
        "row_var": "NA",
        "row_label": "NA",
        "cpi_inflated": false,
        
        "col_label": "NA",
        "value": [0.2]
    }
}<|MERGE_RESOLUTION|>--- conflicted
+++ resolved
@@ -955,11 +955,7 @@
     },
     "_AMT_trt1":{
         "long_name": "AMT rate for AMTI under the threshold",
-<<<<<<< HEAD
 	"description": "The tax rate applied to the portion of AMT income below the threshold. ",
-=======
-	"description": "",
->>>>>>> 32676c19
         "irs_ref": "Form , line , ",
         "notes": "HC",
         "start_year": 2013,
@@ -973,11 +969,7 @@
     },
     "_AMT_trt2":{
         "long_name": "Additional AMT rate for AMTI above the threshold",
-<<<<<<< HEAD
 	"description": "Add this rate to the tax rate for AMT income under the threshold to get the actual above threshold tax rate.",
-=======
-	"description": "The sum of this rate and the tax rate for AMTI below the threshold would the actual tax rate for ",
->>>>>>> 32676c19
         "irs_ref": "Form , line , ",
         "notes": "This is the additional tax rate (on top of .26) for AMT income above certain threshold",
         "start_year": 2013,
