"""
OSPC Tax-Calculator tax-filing-unit Records class.
"""
import pandas as pd
import numpy as np
import os
from numba import vectorize, float64
from pkg_resources import resource_stream, Requirement


class Records(object):
    """
    Constructor for the tax-filing-unit records class.

    Parameters
    ----------
    data: string or Pandas DataFrame
        string describes CSV file in which records data reside
        DataFrame already contains records data
        default value is the string 'puf.csv'

    blowup_factors: string or Pandas DataFrame
        string describes CSV file in which blowup factors reside
        DataFrame already contains blowup factors
        default value is filename of the default blowup factors

    weights: string or Pandas DataFrame
        string describes CSV file in which weights reside
        DataFrame already contains weights
        default value is filename of the default weights

    start_year: None or integer
        None implies current_year is set to value of FLPDYR for first unit
        integer implies current_year is set to start_year
        default value is None

    Raises
    ------
    ValueError:
        if parameters are not the appropriate type.
        if files cannot be found.

    Returns
    -------
    class instance: Records

    Notes
    -----
    Typical usage is "recs = Records()", which uses all the default
    parameters of the constructor, and therefore, imputed variables
    are generated to augment the data and initial-year blowup factors
    are applied to the data. Explicitly setting start_year to some
    value other than Records.PUF_YEAR will cause this variable-imputation
    and initial-year-blowup logic to be skipped.  There are situations in
    which this is exactly what is desired, but more often than not,
    skipping the imputation and blowup logic would be a mistake.  In
    other words, do not explicitly specify start_year in the Records
    class constructor unless you know exactly what you are doing.
    """

    PUF_YEAR = 2009

    CUR_PATH = os.path.abspath(os.path.dirname(__file__))
    WEIGHTS_FILENAME = "WEIGHTS.csv"
    WEIGHTS_PATH = os.path.join(CUR_PATH, WEIGHTS_FILENAME)
    BLOWUP_FACTORS_FILENAME = "StageIFactors.csv"
    BLOWUP_FACTORS_PATH = os.path.join(CUR_PATH, BLOWUP_FACTORS_FILENAME)

    @classmethod
    def from_file(cls, path, **kwargs):
        return cls(path, **kwargs)

    # pairs of 'name of attribute', 'column name' - often the same
    # NOTE: second name in each pair is what Records.__init__() expects
    # if data parameter is a Pandas DataFrame rather than a CSV filename.
    NAMES = [('AGIR1', 'agir1'),
             ('DSI', 'dsi'),
             ('EFI', 'efi'),
             ('EIC', 'eic'),
             ('ELECT', 'elect'),
             ('FDED', 'fded'),
             ('FLPDYR', 'flpdyr'),
             ('FLPDMO', 'flpdmo'),
             ('f2441', 'f2441'),
             ('f3800', 'f3800'),
             ('f6251', 'f6251'),
             ('f8582', 'f8582'),
             ('f8606', 'f8606'),
             ('IE', 'ie'),
             ('MARS', 'mars'),
             ('MIDR', 'midr'),
             ('n20', 'n20'),
             ('n24', 'n24'),
             ('n25', 'n25'),
             ('PREP', 'prep'),
             ('SCHB', 'schb'),
             ('SCHCF', 'schcf'),
             ('SCHE', 'sche'),
             ('TFORM', 'tform'),
             ('TXST', 'txst'),
             ('XFPT', 'xfpt'),
             ('XFST', 'xfst'),
             ('XOCAH', 'xocah'),
             ('XOCAWH', 'xocawh'),
             ('XOODEP', 'xoodep'),
             ('XOPAR', 'xopar'),
             ('XTOT', 'xtot'),
             ('e00200', 'e00200'),
             ('e00300', 'e00300'),
             ('e00400', 'e00400'),
             ('e00600', 'e00600'),
             ('e00650', 'e00650'),
             ('e00700', 'e00700'),
             ('e00800', 'e00800'),
             ('e00900', 'e00900'),
             ('e01000', 'e01000'),
             ('e01100', 'e01100'),
             ('e01200', 'e01200'),
             ('e01400', 'e01400'),
             ('e01500', 'e01500'),
             ('e01700', 'e01700'),
             ('e02000', 'e02000'),
             ('e02100', 'e02100'),
             ('e02300', 'e02300'),
             ('e02400', 'e02400'),
             ('e02500', 'e02500'),
             ('e03150', 'e03150'),
             ('e03210', 'e03210'),
             ('e03220', 'e03220'),
             ('e03230', 'e03230'),
             ('e03260', 'e03260'),
             ('e03270', 'e03270'),
             ('e03240', 'e03240'),
             ('e03290', 'e03290'),
             ('e03300', 'e03300'),
             ('e03400', 'e03400'),
             ('e03500', 'e03500'),
             ('e00100', 'e00100'),
             ('p04470', 'p04470'),
             ('e04250', 'e04250'),
             ('e04600', 'e04600'),
             ('e04800', 'e04800'),
             ('e05100', 'e05100'),
             ('e05200', 'e05200'),
             ('e05800', 'e05800'),
             ('e06000', 'e06000'),
             ('e06200', 'e06200'),
             ('e06300', 'e06300'),
             ('e09600', 'e09600'),
             ('e07180', 'e07180'),
             ('e07200', 'e07200'),
             ('e07220', 'e07220'),
             ('e07230', 'e07230'),
             ('e07240', 'e07240'),
             ('e07260', 'e07260'),
             ('e07300', 'e07300'),
             ('e07400', 'e07400'),
             ('e07600', 'e07600'),
             ('p08000', 'p08000'),
             ('e07150', 'e07150'),
             ('e06500', 'e06500'),
             ('e08800', 'e08800'),
             ('e09400', 'e09400'),
             ('e09700', 'e09700'),
             ('e09800', 'e09800'),
             ('e09900', 'e09900'),
             ('e10300', 'e10300'),
             ('e10700', 'e10700'),
             ('e10900', 'e10900'),
             ('e59560', 'e59560'),
             ('e59680', 'e59680'),
             ('e59700', 'e59700'),
             ('e59720', 'e59720'),
             ('e11550', 'e11550'),
             ('e11070', 'e11070'),
             ('e11100', 'e11100'),
             ('e11200', 'e11200'),
             ('e11300', 'e11300'),
             ('e11400', 'e11400'),
             ('e11570', 'e11570'),
             ('e11580', 'e11580'),
             ('e11581', 'e11581'),
             ('e11582', 'e11582'),
             ('e11583', 'e11583'),
             ('e10605', 'e10605'),
             ('e11900', 'e11900'),
             ('e12000', 'e12000'),
             ('e12200', 'e12200'),
             ('e17500', 'e17500'),
             ('e18400', 'e18400'),
             ('e18500', 'e18500'),
             ('e19200', 'e19200'),
             ('e19550', 'e19550'),
             ('e19800', 'e19800'),
             ('e20100', 'e20100'),
             ('e19700', 'e19700'),
             ('e20550', 'e20550'),
             ('e20600', 'e20600'),
             ('e20400', 'e20400'),
             ('e20800', 'e20800'),
             ('e20500', 'e20500'),
             ('e21040', 'e21040'),
             ('p22250', 'p22250'),
             ('e22320', 'e22320'),
             ('e22370', 'e22370'),
             ('p23250', 'p23250'),
             ('e24515', 'e24515'),
             ('e24516', 'e24516'),
             ('e24518', 'e24518'),
             ('e24535', 'e24535'),
             ('e24560', 'e24560'),
             ('e24598', 'e24598'),
             ('e24615', 'e24615'),
             ('e24570', 'e24570'),
             ('p25350', 'p25350'),
             ('p25380', 'p25380'),
             ('p25470', 'p25470'),
             ('p25700', 'p25700'),
             ('e25820', 'e25820'),
             ('e25850', 'e25850'),
             ('e25860', 'e25860'),
             ('e25940', 'e25940'),
             ('e25980', 'e25980'),
             ('e25920', 'e25920'),
             ('e25960', 'e25960'),
             ('e26110', 'e26110'),
             ('e26170', 'e26170'),
             ('e26190', 'e26190'),
             ('e26160', 'e26160'),
             ('e26180', 'e26180'),
             ('e26270', 'e26270'),
             ('e26100', 'e26100'),
             ('e26390', 'e26390'),
             ('e26400', 'e26400'),
             ('e27200', 'e27200'),
             ('e30400', 'e30400'),
             ('e30500', 'e30500'),
             ('e32800', 'e32800'),
             ('e33000', 'e33000'),
             ('e53240', 'e53240'),
             ('e53280', 'e53280'),
             ('e53410', 'e53410'),
             ('e53300', 'e53300'),
             ('e53317', 'e53317'),
             ('e53458', 'e53458'),
             ('e58950', 'e58950'),
             ('e58990', 'e58990'),
             ('p60100', 'p60100'),
             ('p61850', 'p61850'),
             ('e60000', 'e60000'),
             ('e62100', 'e62100'),
             ('e62900', 'e62900'),
             ('e62720', 'e62720'),
             ('e62730', 'e62730'),
             ('e62740', 'e62740'),
             ('p65300', 'p65300'),
             ('p65400', 'p65400'),
             ('e87482', 'p87482'),
             ('e87521', 'p87521'),
             ('e68000', 'e68000'),
             ('e82200', 'e82200'),
             ('t27800', 't27800'),
             ('s27860', 's27860'),
             ('p27895', 'p27895'),
             ('e87530', 'e87530'),
             ('e87550', 'e87550'),
             ('RECID', 'recid'),
             ('s006', 's006'),
             ('s008', 's008'),
             ('s009', 's009'),
             ('WSAMP', 'wsamp'),
             ('TXRT', 'txrt'), ]

    def __init__(self,
                 data="puf.csv",
                 blowup_factors=BLOWUP_FACTORS_PATH,
                 weights=WEIGHTS_PATH,
                 start_year=None,
                 **kwargs):

        """
        Records class constructor
        """
        self._read_data(data)
        self._read_blowup(blowup_factors)
        self._read_weights(weights)
        if start_year is None:
            self._current_year = self.FLPDYR[0]
        elif isinstance(start_year, int):
            self._current_year = start_year
        else:
            msg = ('Records.constructor start_year is neither None nor '
                   'an integer')
            raise ValueError(msg)
        if self._current_year == Records.PUF_YEAR:
            self._impute_variables()

    @property
    def current_year(self):
        return self._current_year

    def increment_year(self):
        self._current_year += 1
        self.FLPDYR += 1
        # Implement Stage 1 Extrapolation blowup factors
        self._blowup(self._current_year)
        # Implement Stage 2 Extrapolation reweighting.
        self.s006 = self.WT["WT" + str(self.current_year)] / 100

    def extrapolate_2009_puf(self):
        year = 2009
        self.BF.AGDPN[year] = 1
        self.BF.ATXPY[year] = 1
        self.BF.AWAGE[year] = 1.0053
        self.BF.ASCHCI[year] = 1.0041
        self.BF.ASCHCL[year] = 1.1629
        self.BF.ASCHF[year] = 1
        self.BF.AINTS[year] = 1.0357
        self.BF.ADIVS[year] = 1.0606
        self.BF.ASCHEI[year] = 1.1089
        self.BF.ASCHEL[year] = 1.2953
        self.BF.ACGNS[year] = 1.1781
        self.BF.ABOOK[year] = 1
        self.BF.ARETS[year] = 1.0026
        self.BF.APOPN[year] = 1
        self.BF.ACPIU[year] = 1
        self.BF.APOPDEP[year] = 1
        self.BF.ASOCSEC[year] = 0.9941
        self.BF.ACPIM[year] = 1
        self.BF.AUCOMP[year] = 1.0034
        self.BF.APOPSNR[year] = 1
        self.BF.AIPD[year] = 1
        self._blowup(year)
        self.s006 = self.WT["WT" + str(year)] / 100

    # --- begin private methods of Records class --- #

    def _blowup(self, year):
        self.e00200 *= self.BF.AWAGE[year]
        self.e00300 *= self.BF.AINTS[year]
        self.e00400 *= self.BF.AINTS[year]
        self.e00600 *= self.BF.ADIVS[year]
        self.e00650 *= self.BF.ADIVS[year]
        self.e00700 *= self.BF.ATXPY[year]
        self.e00800 *= self.BF.ATXPY[year]
        self.e00900[:] = np.where(self.e00900 >= 0,
                                  self.e00900 *
                                  self.BF.ASCHCI[year],
                                  self.e00900 *
                                  self.BF.ASCHCL[year])
        self.e01000[:] = np.where(self.e01000 >= 0.,
                                  self.e01000 * self.BF.ACGNS[year],
                                  self.e01000)
        self.e01100 *= self.BF.ACGNS[year]
        self.e01200 *= self.BF.ACGNS[year]
        self.e01400 *= self.BF.ATXPY[year]
        self.e01500 *= self.BF.ATXPY[year]
        self.e01700 *= self.BF.ATXPY[year]
        self.e02000[:] = np.where(self.e02000 >= 0,
                                  self.e02000 *
                                  self.BF.ASCHEI[year],
                                  self.e02000 *
                                  self.BF.ASCHEL[year])
        self.e02100 *= self.BF.ASCHF[year]
        self.e02300 *= self.BF.AUCOMP[year]
        self.e02400 *= self.BF.ASOCSEC[year]
        # Taxable Social Security is a calculated field
        self.e02500 *= self.BF.ASOCSEC[year]
        self.e03150 *= self.BF.ATXPY[year]
        self.e03210 *= self.BF.ATXPY[year]
        self.e03220 *= self.BF.ATXPY[year]
        self.e03230 *= self.BF.ATXPY[year]
        self.e03260 *= self.BF.ASCHCI[year]
        self.e03270 *= self.BF.ACPIM[year]
        self.e03240 *= self.BF.AGDPN[year]
        self.e03290 *= self.BF.ACPIM[year]
        self.e03300 *= self.BF.ATXPY[year]
        self.e03400 *= self.BF.ATXPY[year]
        self.e03500 *= self.BF.ATXPY[year]
        # Adjusted Gross Income is a calculated field
        self.e00100 *= 1.
        self.p04470 *= 1.
        self.e04250 *= 1.
        self.e04600 *= 1.
        self.e04800 *= 1.
        self.e05100 *= 1.
        self.e05200 *= 1.
        self.e05800 *= 1.
        self.e06000 *= 1.
        self.e06200 *= 1.
        self.e06300 *= 1.
        self.e09600 *= 1.
        self.e07180 *= 1.
        self.e07200 *= 1.
        self.e07220 *= 1.
        self.e07230 *= self.BF.ATXPY[year]
        self.e07240 *= self.BF.ATXPY[year]
        self.e07260 *= self.BF.ATXPY[year]
        self.e07300 *= self.BF.ABOOK[year]
        self.e07400 *= self.BF.ABOOK[year]
        self.e07600 *= 1.
        self.p08000 *= self.BF.ATXPY[year]
        self.e07150 *= 1.
        self.e06500 *= 1.
        self.e08800 *= 1.
        self.e09400 *= 1.
        self.e09700 *= self.BF.ATXPY[year]
        self.e09800 *= self.BF.ATXPY[year]
        self.e09900 *= self.BF.ATXPY[year]
        self.e10300 *= 1.
        self.e10700 *= self.BF.ATXPY[year]
        self.e10900 *= self.BF.ATXPY[year]
        self.e59560 *= self.BF.ATXPY[year]
        self.e59680 *= self.BF.ATXPY[year]
        self.e59700 *= self.BF.ATXPY[year]
        self.e59720 *= self.BF.ATXPY[year]
        self.e11550 *= self.BF.ATXPY[year]
        self.e11070 *= self.BF.ATXPY[year]
        self.e11100 *= self.BF.ATXPY[year]
        self.e11200 *= self.BF.ATXPY[year]
        self.e11300 *= self.BF.ATXPY[year]
        self.e11400 *= self.BF.ATXPY[year]
        self.e11570 *= self.BF.ATXPY[year]
        self.e11580 *= self.BF.ATXPY[year]
        self.e11581 *= self.BF.ATXPY[year]
        self.e11582 *= self.BF.ATXPY[year]
        self.e11583 *= self.BF.ATXPY[year]
        self.e10605 *= self.BF.ATXPY[year]
        self.e11900 *= 1.
        self.e12000 *= 1.
        self.e12200 *= 1.
        """  ITEMIZED DEDUCTIONS """
        self.e17500 *= self.BF.ACPIM[year]
        self.e18400 *= self.BF.ATXPY[year]
        self.e18500 *= self.BF.ATXPY[year]
        self.e19200 *= self.BF.AIPD[year]
        self.e19550 *= self.BF.ATXPY[year]
        self.e19800 *= self.BF.ATXPY[year]
        self.e20100 *= self.BF.ATXPY[year]
        self.e19700 *= self.BF.ATXPY[year]
        self.e20550 *= self.BF.ATXPY[year]
        self.e20600 *= self.BF.ATXPY[year]
        self.e20400 *= self.BF.ATXPY[year]
        self.e20800 *= self.BF.ATXPY[year]
        self.e20500 *= self.BF.ATXPY[year]
        self.e21040 *= self.BF.ATXPY[year]
        """  CAPITAL GAINS   """
        self.p22250 *= self.BF.ACGNS[year]
        self.e22320 *= self.BF.ACGNS[year]
        self.e22370 *= self.BF.ACGNS[year]
        self.p23250 *= self.BF.ACGNS[year]
        self.e24515 *= self.BF.ACGNS[year]
        self.e24516 *= self.BF.ACGNS[year]
        self.e24518 *= self.BF.ACGNS[year]
        self.e24535 *= self.BF.ACGNS[year]
        self.e24560 *= self.BF.ACGNS[year]
        self.e24598 *= self.BF.ACGNS[year]
        self.e24615 *= self.BF.ACGNS[year]
        self.e24570 *= self.BF.ACGNS[year]
        """  SCHEDULE E  """
        self.p25350 *= self.BF.ASCHEI[year]
        self.p25380 *= self.BF.ASCHEI[year]
        self.p25470 *= self.BF.ASCHEI[year]
        self.p25700 *= self.BF.ASCHEI[year]
        self.e25820 *= self.BF.ASCHEI[year]
        self.e25850 *= self.BF.ASCHEI[year]
        self.e25860 *= self.BF.ASCHEI[year]
        self.e25940 *= self.BF.ASCHEI[year]
        self.e25980 *= self.BF.ASCHEI[year]
        self.e25920 *= self.BF.ASCHEI[year]
        self.e25960 *= self.BF.ASCHEI[year]
        self.e26110 *= self.BF.ASCHEI[year]
        self.e26170 *= self.BF.ASCHEI[year]
        self.e26190 *= self.BF.ASCHEI[year]
        self.e26160 *= self.BF.ASCHEI[year]
        self.e26180 *= self.BF.ASCHEI[year]
        self.e26270 *= self.BF.ASCHEI[year]
        self.e26100 *= self.BF.ASCHEI[year]
        self.e26390 *= self.BF.ASCHEI[year]
        self.e26400 *= self.BF.ASCHEI[year]
        self.e27200 *= self.BF.ASCHEI[year]
        """  MISCELLANOUS SCHEDULES"""
        self.e30400 *= self.BF.ASCHCI[year]
        self.e30500 *= self.BF.ASCHCI[year]
        self.e32800 *= self.BF.ATXPY[year]
        self.e33000 *= self.BF.ATXPY[year]
        self.e53240 *= self.BF.ATXPY[year]
        self.e53280 *= self.BF.ATXPY[year]
        self.e53410 *= self.BF.ATXPY[year]
        self.e53300 *= self.BF.ATXPY[year]
        self.e53317 *= self.BF.ATXPY[year]
        self.e53458 *= self.BF.ATXPY[year]
        self.e58950 *= self.BF.ATXPY[year]
        self.e58990 *= self.BF.ATXPY[year]
        self.p60100 *= self.BF.ATXPY[year]
        self.p61850 *= self.BF.ATXPY[year]
        self.e60000 *= self.BF.ATXPY[year]
        self.e62100 *= self.BF.ATXPY[year]
        self.e62900 *= self.BF.ATXPY[year]
        self.e62720 *= self.BF.ATXPY[year]
        self.e62730 *= self.BF.ATXPY[year]
        self.e62740 *= self.BF.ATXPY[year]
        self.p65300 *= self.BF.ATXPY[year]
        self.p65400 *= self.BF.ATXPY[year]
        self.e68000 *= self.BF.ATXPY[year]
        self.e82200 *= self.BF.ATXPY[year]
        self.t27800 *= self.BF.ATXPY[year]
        self.s27860 *= self.BF.ATXPY[year]
        self.p27895 *= self.BF.ATXPY[year]
        self.e87530 *= self.BF.ATXPY[year]
        self.e87550 *= self.BF.ATXPY[year]
        self.RECID *= 1.
        self.s006 *= 1.
        self.s008 *= 1.
        self.s009 *= 1.
        self.WSAMP *= 1.
        self.TXRT *= 1.
        self._cmbtp_itemizer *= self.BF.ATXPY[year]
        self._cmbtp_standard *= self.BF.ATXPY[year]

    def _read_data(self, data):
        if isinstance(data, pd.core.frame.DataFrame):
            tax_dta = data
        elif isinstance(data, str):
            if data.endswith("gz"):
                tax_dta = pd.read_csv(data, compression='gzip')
            else:
                tax_dta = pd.read_csv(data)
        else:
            msg = ('Records.constructor data is neither a string nor '
                   'a Pandas DataFrame')
            raise ValueError(msg)
        # remove the aggregated record from 2009 PUF
        tax_dta = tax_dta[tax_dta.recid != 999999]
        self.dim = len(tax_dta)
        # create variables in NAMES list
        for attrname, varname in Records.NAMES:
            setattr(self, attrname, tax_dta[varname].values)
        # list of zeroed-out "nonconst" variables
        zeroed_names = ['e35300_0', 'e35600_0', 'e35910_0', 'x03150', 'e03600',
                        'e03280', 'e03900', 'e04000', 'e03700', 'c23250',
                        'e23660', 'f2555', 'e02800', 'e02610', 'e02540',
                        'e02615', 'SSIND', 'e18800', 'e18900',
                        'e20950', 'e19500', 'e19570', 'e19400', 'c20400',
                        'e20200', 'e20900', 'e21000', 'e21010', 'e02600',
                        '_exact', 'e11055', 'e00250', 'e30100', 'e15360',
                        'e04200', 'e37717', 'e04805', 'AGEP', 'AGES', 'PBI',
                        'SBI', 't04470', 'e58980', 'c00650', 'c00100',
                        'c04470', 'c04600', 'c21060', 'c21040', 'c17000',
                        'c18300', 'c20800', 'c02900', 'c02700', 'c23650',
                        'c01000', 'c02500', 'e24583', '_cmp',
                        'e59440', 'e59470', 'e59400', 'e10105', 'e83200_0',
                        'e59410', 'e59420', 'e74400', 'x62720', 'x60260',
                        'x60240', 'x60220', 'x60130', 'x62730', 'e60290',
                        'DOBYR', 'SDOBYR', 'DOBMD', 'SDOBMD', 'e62600',
                        'x62740', '_fixeic', 'e32880', 'e32890', 'CDOB1',
                        'CDOB2', 'e32750', 'e32775', 'e33420', 'e33430',
                        'e33450', 'e33460', 'e33465', 'e33470', 'x59560',
                        'EICYB1', 'EICYB2', 'EICYB3', 'e83080', 'e25360',
                        'e25430', 'e25400', 'e25500', 'e26210', 'e26340',
                        'e26205', 'e26320', 'e87487', 'e87492',
                        'e87497', 'e87526', 'e87522', 'e87524', 'e87528',
                        'EDCRAGE', 'e07960', 'e07700', 'e07250', 't07950',
                        'e82882', 'e82880', 'e07500', 'e08001', 'e07970',
                        'e07980', 'e10000', 'e10100', 'e10050', 'e10075',
                        'e09805', 'e09710', 'e09720', 'e87900', 'e87905',
                        'e87681', 'e87682', 'e11451', 'e11452', 'e11601',
                        'e11602', 'e60300', 'e60860', 'e60840', 'e60630',
                        'e60550', 'e60720', 'e60430', 'e60500', 'e60340',
                        'e60680', 'e60600', 'e60405', 'e60440', 'e60420',
                        'e60410', 'e61400', 'e60660', 'e60480', 'e62000',
                        'e60250', 'e40223', '_sep', '_earned', '_sey',
                        '_setax', '_feided', '_ymod', '_ymod1', '_posagi',
                        'xtxcr1xtxcr10', '_earned', '_xyztax', '_avail',
                        '_taxinc', 'c04800', '_feitax', 'c05750', 'c24517',
                        '_taxbc', 'c60000', '_standard', 'c24516', 'c25420',
                        'c05700', 'c32880', 'c32890', '_dclim', 'c32800',
                        'c33000', 'c05800', '_othtax', 'c59560', '_agep',
                        '_ages', 'c87521', 'c87550', 'c07180',
                        'c07230', '_precrd', 'c07220', 'c59660', 'c07970',
                        'c08795', 'c09200', 'c07100', '_eitc', 'c59700',
                        'c10950', '_ymod2', '_ymod3', 'c02650', '_agierr',
                        '_ywossbe', '_ywossbc', '_prexmp', 'c17750',
                        '_statax', 'c37703', 'c20500', 'c20750', 'c19200',
                        'c19700', '_nonlimited', '_limitratio', '_phase2_i',
                        '_fica', '_seyoff', 'c11055', 'c15100', '_numextra',
                        '_txpyers', 'c15200', '_othded', 'c04100', 'c04200',
                        'c04500', '_amtstd', '_oldfei', 'c05200', '_cglong',
                        '_noncg', '_hasgain', '_dwks9', '_dwks5', '_dwks12',
                        '_dwks16', '_dwks17', '_dwks21', '_dwks25', '_dwks26',
                        '_dwks28', '_dwks31', 'c24505', 'c24510', 'c24520',
                        'c24530', 'c24540', 'c24534', 'c24597', 'c24598',
                        'c24610', 'c24615', 'c24550', 'c24570', '_addtax',
                        'c24560', '_taxspecial', 'c24580', 'c05100', 'c05700',
                        'c59430', 'c59450', 'c59460', '_line17', '_line19',
                        '_line22', '_line30', '_line31', '_line32', '_line36',
                        '_line33', '_line34', '_line35', 'c59485', 'c59490',
                        '_s1291', '_parents', 'c62720', 'c60260', 'c63100',
                        'c60200', 'c60240', 'c60220', 'c60130', 'c62730',
                        '_addamt', 'c62100', '_cmbtp', '_edical', '_amtsepadd',
                        '_agep', '_ages', 'c62600', 'c62700', '_alminc',
                        '_amtfei', 'c62780', 'c62900', 'c63000', 'c62740',
                        '_ngamty', 'c62745', 'y62745', '_tamt2', '_amt5pc',
                        '_amt15pc', '_amt25pc', 'c62747', 'c62755', 'c62770',
                        '_amt', 'c62800', 'c09600', 'c05800', '_ncu13',
                        '_seywage', 'c33465', 'c33470', 'c33475', 'c33480',
                        'c32840', '_tratio', 'c33200', 'c33400', 'c07180',
                        '_ieic', 'EICYB1', 'EICYB2', 'EICYB3', '_modagi',
                        '_val_ymax', '_preeitc', '_val_rtbase', '_val_rtless',
                        '_dy', 'c11070', '_nctcr', '_ctcagi', 'c87482',
                        'c87487', 'c87492', 'c87497', 'c87483', 'c87488',
                        'c87493', 'c87498', 'c87540', 'c87530', 'c87654',
                        'c87656', 'c87658', 'c87660', 'c87662', 'c87664',
                        'c87666', 'c10960', 'c87668', 'c87681', 'c87560',
                        'c87570', 'c87580', 'c87590', 'c87600', 'c87610',
                        'c87620', '_ctc1', '_ctc2', '_regcrd', '_exocrd',
                        '_ctctax', 'c07220', 'c82925', 'c82930', 'c82935',
                        'c82880', 'h82880', 'c82885', 'c82890', 'c82900',
                        'c82905', 'c82910', 'c82915', 'c82920', 'c82937',
                        'c82940', 'c11070', 'e59660', '_othadd', 'y07100',
                        'x07100', 'c08800', 'e08795', 'x07400', 'c59680',
                        '_othertax', 'e82915', 'e82940', 'SFOBYR', 'NIIT',
                        'c59720', '_comb', 'c07150', 'c10300', '_ospctax',
                        '_refund', 'c11600', 'e11450', 'e82040', 'e11500',
                        '_amed', '_xlin3', '_xlin6', '_cmbtp_itemizer',
<<<<<<< HEAD
                        '_cmbtp_standard', '_expanded_income', 'c07300',
                        'c07600', 'c07240', '_avail', 'c62100_everyone']

=======
                        '_cmbtp_standard', '_expanded_income', '_surtax']

        # create zeroed_names variables
>>>>>>> 90ff7406
        for name in zeroed_names:
            setattr(self, name, np.zeros((self.dim,)))
        self._num = np.ones((self.dim,))
        # specify eNNNNN aliases for several pNNNNN and sNNNNN variables
        self.e22250 = self.p22250
        self.e04470 = self.p04470
        self.e23250 = self.p23250
        self.e25470 = self.p25470
        self.e08000 = self.p08000
        self.e60100 = self.p60100
        self.e27860 = self.s27860
        # specify SOIYR
        self.SOIYR = np.repeat(Records.PUF_YEAR, self.dim)

    def _read_weights(self, weights):
        if isinstance(weights, pd.core.frame.DataFrame):
            WT = weights
        elif isinstance(weights, str):
            try:
                if not os.path.exists(weights):
                    # grab weights out of EGG distribution
                    path_in_egg = os.path.join("taxcalc",
                                               self.WEIGHTS_FILENAME)
                    weights = resource_stream(Requirement.parse("taxcalc"),
                                              path_in_egg)
                WT = pd.read_csv(weights)
            except IOError:
                msg = 'could not find weights file'
                ValueError(msg)
        else:
            msg = ('Records.constructor blowup_factors is neither a string '
                   'nore a Pandas DataFrame')
            raise ValueError(msg)
        setattr(self, 'WT', WT)

    def _read_blowup(self, blowup_factors):
        if isinstance(blowup_factors, pd.core.frame.DataFrame):
            BF = blowup_factors
        elif isinstance(blowup_factors, str):
            try:
                if not os.path.exists(blowup_factors):
                    # grab blowup factors out of EGG distribution
                    path_in_egg = os.path.join("taxcalc",
                                               self.BLOWUP_FACTORS_FILENAME)
                    blowup_factors = resource_stream(
                        Requirement.parse("taxcalc"), path_in_egg)
                BF = pd.read_csv(blowup_factors, index_col='YEAR')
            except IOError:
                msg = 'could not find blowup_factors file'
                ValueError(msg)
        else:
            msg = ('Records.constructor blowup_factors is neither a string '
                   'nore a Pandas DataFrame')
            raise ValueError(msg)
        BF.AGDPN = BF.AGDPN / BF.APOPN
        BF.ATXPY = BF. ATXPY / BF. APOPN
        BF.AWAGE = BF.AWAGE / BF.APOPN
        BF.ASCHCI = BF.ASCHCI / BF.APOPN
        BF.ASCHCL = BF.ASCHCL / BF.APOPN
        BF.ASCHF = BF.ASCHF / BF.APOPN
        BF.AINTS = BF.AINTS / BF.APOPN
        BF.ADIVS = BF.ADIVS / BF.APOPN
        BF.ASCHEI = BF.ASCHEI / BF.APOPN
        BF.ASCHEL = BF.ASCHEL / BF.APOPN
        BF.ACGNS = BF.ACGNS / BF.APOPN
        BF.ABOOK = BF.ABOOK / BF.APOPN
        BF.ASOCSEC = BF.ASOCSEC / BF.APOPSNR
        BF = 1 + BF.pct_change()
        setattr(self, 'BF', BF)

    def _impute_variables(self):
        """
        Impute variables in 2009 PUF Records data
        """
        self._cmbtp_itemizer = self._imputed_cmbtp_itemizer()
        self._cmbtp_standard = self.e62100 - self.e00100 + self.e00700
        # standard deduction amount in 2009
        std_2009 = np.array([5700, 11400, 5700, 8350, 11400, 5700, 950])
        # std_2009 = np.array([6100, 12200, 6100, 8950, 12200, 6100, 1000])
        # Additional standard deduction for aged 2009
        std_aged_2009 = np.array([1400., 1100.])
        # std_aged_2009 = np.array([1500., 1200.])
        # create imputed compulsory itemizer variable
        self._compitem = np.where(np.logical_and(self.FDED == 1,
                                                 self.e04470 <
                                                 std_2009[self.MARS - 1]),
                                  1, 0)
        # impute number of taxpayers
        self._txpyers = np.where(np.logical_or(self.MARS == 2,
                                               np.logical_or(self.MARS == 3,
                                                             self.MARS == 6)),
                                 2., 1.)
        # impute number of extra standard deductions for aged
        self._numextra = np.where(np.logical_and(self.FDED == 2, self.e04470 >
                                                 std_2009[self.MARS - 1]),
                                  np.where(
                                      np.logical_and(self.MARS != 2,
                                                     self.MARS != 3),
                                      (self.e04470 - std_2009[self.MARS - 1]) /
                                      std_aged_2009[0],
                                      (self.e04470 - std_2009[self.MARS - 1]) /
                                      std_aged_2009[1]),
                                  np.where(self.e02400 > 0, self._txpyers, 0))

    def _imputed_cmbtp_itemizer(self):
        return imputed_cmbtp_itemizer(self.e17500, self.e00100, self.e18400,
                                      self.e62100, self.e00700,
                                      self.p04470, self.e21040,
                                      self.e18500, self.e20800)


@vectorize([float64(float64, float64, float64,
                    float64, float64,
                    float64, float64,
                    float64, float64)])
def imputed_cmbtp_itemizer(e17500, e00100, e18400,
                           e62100, e00700,
                           e04470, e21040,
                           e18500, e20800):
    """
    Calculates _cmbtp_itemizer values
    Uses vectorize decorator to speed-up calculations with NumPy arrays
    """
    medical_limited = max(0., e17500 - max(0., e00100) * 0.075)
    medical_adjustment = min(medical_limited, 0.025 * max(0., e00100))
    state_adjustment = max(0, e18400)
    return (e62100 - medical_adjustment + e00700 + e04470 + e21040 -
            state_adjustment - e00100 - e18500 - e20800)<|MERGE_RESOLUTION|>--- conflicted
+++ resolved
@@ -623,15 +623,10 @@
                         'c59720', '_comb', 'c07150', 'c10300', '_ospctax',
                         '_refund', 'c11600', 'e11450', 'e82040', 'e11500',
                         '_amed', '_xlin3', '_xlin6', '_cmbtp_itemizer',
-<<<<<<< HEAD
                         '_cmbtp_standard', '_expanded_income', 'c07300',
-                        'c07600', 'c07240', '_avail', 'c62100_everyone']
-
-=======
-                        '_cmbtp_standard', '_expanded_income', '_surtax']
-
-        # create zeroed_names variables
->>>>>>> 90ff7406
+                        'c07600', 'c07240', '_avail', 'c62100_everyone',
+                        '_surtax']
+
         for name in zeroed_names:
             setattr(self, name, np.zeros((self.dim,)))
         self._num = np.ones((self.dim,))
